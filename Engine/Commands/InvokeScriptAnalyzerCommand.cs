--- conflicted
+++ resolved
@@ -287,15 +287,9 @@
         {
             Token[] tokens = null;
             ParseError[] errors = null;
-<<<<<<< HEAD
             ConcurrentBag<DiagnosticRecord> diagnostics = new ConcurrentBag<DiagnosticRecord>();
             ConcurrentBag<SuppressedRecord> suppressed = new ConcurrentBag<SuppressedRecord>();
             BlockingCollection<List<object>> verboseOrErrors = new BlockingCollection<List<object>>();
-=======
-            diagnostics = new ConcurrentBag<DiagnosticRecord>();
-            suppressed = new ConcurrentBag<SuppressedRecord>();
-            ruleDictionary = new ConcurrentDictionary<string, List<object>>();
->>>>>>> 967461a5
 
             // Use a List of KVP rather than dictionary, since for a script containing inline functions with same signature, keys clash
             List<KeyValuePair<CommandInfo, IScriptExtent>> cmdInfoTable = new List<KeyValuePair<CommandInfo, IScriptExtent>>();
@@ -379,7 +373,6 @@
 
             if (ScriptAnalyzer.Instance.ScriptRules != null)
             {
-<<<<<<< HEAD
                 var tasks = ScriptAnalyzer.Instance.ScriptRules.Select(scriptRule => Task.Factory.StartNew(() =>
                     {
                         bool includeRegexMatch = false;
@@ -451,26 +444,6 @@
                         {
                             WriteError(data[1] as ErrorRecord);
                         }
-=======
-                cde = new CountdownEvent(ScriptAnalyzer.Instance.ScriptRules.Count());
-
-                foreach (var scriptRule in ScriptAnalyzer.Instance.ScriptRules)
-                {
-                    BackgroundWorker bg = new BackgroundWorker();
-                    bg.DoWork += bg_DoWork;
-                    bg.RunWorkerAsync(new object[] { scriptRule });
-                }
-
-                cde.Wait();
-
-                foreach (var rule in ruleDictionary.Keys)
-                {
-                    List<object> verboseOrErrors = ruleDictionary[rule];
-                    WriteVerbose(verboseOrErrors[0] as string);
-                    if (verboseOrErrors.Count == 2)
-                    {
-                        WriteError(verboseOrErrors[1] as ErrorRecord);
->>>>>>> 967461a5
                     }
                 }
             }
