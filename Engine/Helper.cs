﻿//
// Copyright (c) Microsoft Corporation.
//
// THE SOFTWARE IS PROVIDED "AS IS", WITHOUT WARRANTY OF ANY KIND, EXPRESS OR
// IMPLIED, INCLUDING BUT NOT LIMITED TO THE WARRANTIES OF MERCHANTABILITY,
// FITNESS FOR A PARTICULAR PURPOSE AND NONINFRINGEMENT. IN NO EVENT SHALL THE
// AUTHORS OR COPYRIGHT HOLDERS BE LIABLE FOR ANY CLAIM, DAMAGES OR OTHER
// LIABILITY, WHETHER IN AN ACTION OF CONTRACT, TORT OR OTHERWISE, ARISING FROM,
// OUT OF OR IN CONNECTION WITH THE SOFTWARE OR THE USE OR OTHER DEALINGS IN
// THE SOFTWARE.
//

using System;
using System.Collections.Generic;
using System.Collections.ObjectModel;
using System.IO;
using System.Linq;
using System.Management.Automation;
using System.Management.Automation.Language;
using System.Globalization;
using Microsoft.Windows.PowerShell.ScriptAnalyzer.Generic;
using System.Management.Automation.Runspaces;

namespace Microsoft.Windows.PowerShell.ScriptAnalyzer
{

    /// <summary>
    /// This Helper class contains utility/helper functions for classes in ScriptAnalyzer.
    /// </summary>
    public class Helper
    {
        #region Private members

        private CommandInvocationIntrinsics invokeCommand;
        private IOutputWriter outputWriter;
        private Object getCommandLock = new object();

        #endregion

        #region Singleton
        private static object syncRoot = new Object();

        private static Helper instance;

        /// <summary>
        /// The helper instance that handles utility functions
        /// </summary>
        public static Helper Instance
        {
            get
            {
                if (instance == null)
                {
                    Instance = new Helper();
                }

                return instance;
            }
            internal set
            {
                lock (syncRoot)
                {
                    if (instance == null)
                    {
                        instance = value;
                    }
                }
            }
        }

        #endregion

        #region Properties

        /// <summary>
        /// Dictionary contains mapping of cmdlet to alias
        /// </summary>
        private Dictionary<String, List<String>> CmdletToAliasDictionary;

        /// <summary>
        /// Dictionary contains mapping of alias to cmdlet
        /// </summary>
        private Dictionary<String, String> AliasToCmdletDictionary;

        internal TupleComparer tupleComparer = new TupleComparer();

        /// <summary>
        /// My Tokens
        /// </summary>
        public Token[] Tokens { get; set; }

        /// <summary>
        /// Key of the dictionary is keyword or command like configuration or workflows.
        /// Value is a list of integer (in pairs). The first item in a pair is
        /// the starting position of the open curly brace and the second item
        /// is the closing position of the closing curly brace.
        /// </summary>
        private Dictionary<String, List<Tuple<int, int>>> KeywordBlockDictionary;

        /// <summary>
        /// Key of dictionary is ast, value is the corresponding variableanalysis
        /// </summary>
        private Dictionary<Ast, VariableAnalysis> VariableAnalysisDictionary;

        private string[] functionScopes = new string[] { "global:", "local:", "script:", "private:"};

        private string[] variableScopes = new string[] { "global:", "local:", "script:", "private:", "variable:", ":"};
        #endregion

        /// <summary>
        /// Initializes the Helper class.
        /// </summary>
        private Helper()
        {
                                    
        }

        /// <summary>
        /// Initializes the Helper class.
        /// </summary>
        /// <param name="invokeCommand">
        /// A CommandInvocationIntrinsics instance for use in gathering 
        /// information about available commands and aliases.
        /// </param>
        /// <param name="outputWriter">
        /// An IOutputWriter instance for use in writing output
        /// to the PowerShell environment.
        /// </param>
        public Helper(
            CommandInvocationIntrinsics invokeCommand,
            IOutputWriter outputWriter)
        {
            this.invokeCommand = invokeCommand;
            this.outputWriter = outputWriter;
        }

        #region Methods
        /// <summary>
        /// Initialize : Initializes dictionary of alias.
        /// </summary>
        public void Initialize()
        {
            CmdletToAliasDictionary = new Dictionary<String, List<String>>(StringComparer.OrdinalIgnoreCase);
            AliasToCmdletDictionary = new Dictionary<String, String>(StringComparer.OrdinalIgnoreCase);
            KeywordBlockDictionary = new Dictionary<String, List<Tuple<int, int>>>(StringComparer.OrdinalIgnoreCase);
            VariableAnalysisDictionary = new Dictionary<Ast, VariableAnalysis>();

            IEnumerable<CommandInfo> aliases = this.invokeCommand.GetCommands("*", CommandTypes.Alias, true);

            foreach (AliasInfo aliasInfo in aliases)
            {
                if (!CmdletToAliasDictionary.ContainsKey(aliasInfo.Definition))
                {
                    CmdletToAliasDictionary.Add(aliasInfo.Definition, new List<String>() { aliasInfo.Name });
                }
                else
                {
                    CmdletToAliasDictionary[aliasInfo.Definition].Add(aliasInfo.Name);
                }

                AliasToCmdletDictionary.Add(aliasInfo.Name, aliasInfo.Definition);
            }
        }

        /// <summary>
        /// Given a cmdlet, return the list of all the aliases.
        /// Also include the original name in the list.
        /// </summary>
        /// <param name="Cmdlet">Name of the cmdlet</param>
        /// <returns></returns>
        public List<String> CmdletNameAndAliases(String Cmdlet)
        {
            List<String> results = new List<String>();
            results.Add(Cmdlet);

            if (CmdletToAliasDictionary.ContainsKey(Cmdlet))
            {
                results.AddRange(CmdletToAliasDictionary[Cmdlet]);
            }

            return results;
        }

        /// <summary>
        /// Given an alias, returns the cmdlet.
        /// </summary>
        /// <param name="Alias"></param>
        /// <returns></returns>
        public string GetCmdletNameFromAlias(String Alias)
        {
            if (AliasToCmdletDictionary.ContainsKey(Alias))
            {
                return AliasToCmdletDictionary[Alias];
            }

            return String.Empty;
        }

        /// <summary>
        /// Given a file path, checks whether the file is part of a dsc resource module
        /// </summary>
        /// <param name="fileName"></param>
        /// <returns></returns>
        public bool IsDscResourceModule(string filePath)
        {
            DirectoryInfo dscResourceParent = Directory.GetParent(filePath);
            if (null != dscResourceParent)
            {
                DirectoryInfo dscResourcesFolder = Directory.GetParent(dscResourceParent.ToString());
                if (null != dscResourcesFolder)
                {
                    if (String.Equals(dscResourcesFolder.Name, "dscresources", StringComparison.OrdinalIgnoreCase))
                    {
                        // Step 2: Ensure there is a Schema.mof in the same folder as the artifact
                        string schemaMofParentFolder = Directory.GetParent(filePath).ToString();
                        string[] schemaMofFile = Directory.GetFiles(schemaMofParentFolder, "*.schema.mof");

                        // Ensure Schema file exists and is the only one in the DSCResource folder
                        if (schemaMofFile != null && schemaMofFile.Count() == 1)
                        {
                            // Run DSC Rules only on module that matches the schema.mof file name without extension
                            if (String.Equals(schemaMofFile[0].Replace("schema.mof", "psm1"), filePath, StringComparison.OrdinalIgnoreCase))
                            {
                                return true;
                            }
                        }
                    }
                }
            }

            return false;
        }
        
        /// <summary>
        /// Gets the module manifest
        /// </summary>
        /// <param name="filePath"></param>
        /// <param name="errorRecord"></param>
        /// <returns>Returns a object of type PSModuleInfo</returns>
        public PSModuleInfo GetModuleManifest(string filePath, out IEnumerable<ErrorRecord> errorRecord)
        {
            errorRecord = null;
            PSModuleInfo psModuleInfo = null;
            Collection<PSObject> psObj = null;
            var ps = System.Management.Automation.PowerShell.Create();
            try
            {
                ps.AddCommand("Test-ModuleManifest");
                ps.AddParameter("Path", filePath);
                ps.AddParameter("WarningAction", ActionPreference.SilentlyContinue);
                psObj = ps.Invoke();
            }
            catch (CmdletInvocationException e)
            {
                // Invoking Test-ModuleManifest on a module manifest that doesn't have all the valid keys
                // throws a NullReferenceException. This is probably a bug in Test-ModuleManifest and hence
                // we consume it to allow execution of the of this method.
                if (e.InnerException == null || e.InnerException.GetType() != typeof(System.NullReferenceException))
                {
                    throw;
                }
            }
            if (ps.HadErrors && ps.Streams != null && ps.Streams.Error != null)
            {
                var errorRecordArr = new ErrorRecord[ps.Streams.Error.Count];
                ps.Streams.Error.CopyTo(errorRecordArr, 0);
                errorRecord = errorRecordArr;
            }
            if (psObj != null && psObj.Any() && psObj[0] != null)
            {
                psModuleInfo = psObj[0].ImmediateBaseObject as PSModuleInfo;
            }
            ps.Dispose();
            return psModuleInfo;
        }

        /// <summary>
        /// Checks if the error record is MissingMemberException
        /// </summary>
        /// <param name="errorRecord"></param>
        /// <returns>Returns a boolean value indicating the presence of MissingMemberException</returns>
        public static bool IsMissingManifestMemberException(ErrorRecord errorRecord)
        {
            return errorRecord.CategoryInfo != null
                && errorRecord.CategoryInfo.Category == ErrorCategory.ResourceUnavailable
                && string.Equals("MissingMemberException", errorRecord.CategoryInfo.Reason, StringComparison.OrdinalIgnoreCase);
        }

        /// <summary>
        /// Get the list of exported function by analyzing the ast
        /// </summary>
        /// <param name="ast"></param>
        /// <returns></returns>
        public HashSet<string> GetExportedFunction(Ast ast)
        {
            HashSet<string> exportedFunctions = new HashSet<string>(StringComparer.OrdinalIgnoreCase);
            List<string> exportFunctionsCmdlet = Helper.Instance.CmdletNameAndAliases("export-modulemember");

            // find functions exported
            IEnumerable<Ast> cmdAsts = ast.FindAll(item => item is CommandAst
                && exportFunctionsCmdlet.Contains((item as CommandAst).GetCommandName(), StringComparer.OrdinalIgnoreCase), true);

            CommandInfo exportMM = Helper.Instance.GetCommandInfo("export-modulemember", CommandTypes.Cmdlet);

            // switch parameters
            IEnumerable<ParameterMetadata> switchParams = (exportMM != null) ? exportMM.Parameters.Values.Where<ParameterMetadata>(pm => pm.SwitchParameter) : Enumerable.Empty<ParameterMetadata>();

            if (exportMM == null)
            {
                return exportedFunctions;
            }

            foreach (CommandAst cmdAst in cmdAsts)
            {
                if (cmdAst.CommandElements == null || cmdAst.CommandElements.Count < 2)
                {
                    continue;
                }

                int i = 1;

                while (i < cmdAst.CommandElements.Count)
                {
                    CommandElementAst ceAst = cmdAst.CommandElements[i];
                    ExpressionAst exprAst = null;

                    if (ceAst is CommandParameterAst)
                    {
                        var paramAst = ceAst as CommandParameterAst;
                        var param = exportMM.ResolveParameter(paramAst.ParameterName);

                        if (param == null)
                        {
                            i += 1;
                            continue;
                        }

                        if (string.Equals(param.Name, "function", StringComparison.OrdinalIgnoreCase))
                        {
                            // checks for the case of -Function:"verb-nouns"
                            if (paramAst.Argument != null)
                            {
                                exprAst = paramAst.Argument;
                            }
                            // checks for the case of -Function "verb-nouns"
                            else if (i < cmdAst.CommandElements.Count - 1)
                            {
                                i += 1;
                                exprAst = cmdAst.CommandElements[i] as ExpressionAst;
                            }
                        }
                        // some other parameter. we just checks whether the one after this is positional
                        else if (i < cmdAst.CommandElements.Count - 1)
                        {
                            // the next element is a parameter like -module so just move to that one
                            if (cmdAst.CommandElements[i + 1] is CommandParameterAst)
                            {
                                i += 1;
                                continue;
                            }

                            // not a switch parameter so the next element is definitely the argument to this parameter
                            if (paramAst.Argument == null && !switchParams.Contains(param))
                            {
                                // skips the next element
                                i += 1;
                            }

                            i += 1;
                            continue;
                        }
                    }
                    else if (ceAst is ExpressionAst)
                    {
                        exprAst = ceAst as ExpressionAst;
                    }

                    if (exprAst != null)
                    {
                        // One string so just add this to the list
                        if (exprAst is StringConstantExpressionAst)
                        {
                            exportedFunctions.Add((exprAst as StringConstantExpressionAst).Value);
                        }
                        // Array of the form "v-n", "v-n1"
                        else if (exprAst is ArrayLiteralAst)
                        {
                            exportedFunctions.UnionWith(Helper.Instance.GetStringsFromArrayLiteral(exprAst as ArrayLiteralAst));
                        }
                        // Array of the form @("v-n", "v-n1")
                        else if (exprAst is ArrayExpressionAst)
                        {
                            ArrayExpressionAst arrExAst = exprAst as ArrayExpressionAst;
                            if (arrExAst.SubExpression != null && arrExAst.SubExpression.Statements != null)
                            {
                                foreach (StatementAst stAst in arrExAst.SubExpression.Statements)
                                {
                                    if (stAst is PipelineAst)
                                    {
                                        PipelineAst pipeAst = stAst as PipelineAst;
                                        if (pipeAst.PipelineElements != null)
                                        {
                                            foreach (CommandBaseAst cmdBaseAst in pipeAst.PipelineElements)
                                            {
                                                if (cmdBaseAst is CommandExpressionAst)
                                                {
                                                    exportedFunctions.UnionWith(Helper.Instance.GetStringsFromArrayLiteral((cmdBaseAst as CommandExpressionAst).Expression as ArrayLiteralAst));
                                                }
                                            }
                                        }
                                    }
                                }
                            }
                        }
                    }

                    i += 1;
                }
            }

            return exportedFunctions;
        }

        /// <summary>
        /// Given a filePath. Returns true if it is a powershell help file
        /// </summary>
        /// <param name="filePath"></param>
        /// <returns></returns>
        public bool IsHelpFile(string filePath)
        {
            return filePath != null && File.Exists(filePath) && Path.GetFileName(filePath).StartsWith("about_", StringComparison.OrdinalIgnoreCase)
                && Path.GetFileName(filePath).EndsWith(".help.txt", StringComparison.OrdinalIgnoreCase);
        }

        /// <summary>
        /// Given an AST, checks whether dsc resource is class based or not
        /// </summary>
        /// <param name="ast"></param>
        /// <returns></returns>
        public bool IsDscResourceClassBased(ScriptBlockAst ast)
        {
            if (null == ast)
            {
                return false;
            }

            #if !PSV3

            List<string> dscResourceFunctionNames = new List<string>(new string[] { "Test", "Get", "Set" });

            IEnumerable<Ast> dscClasses = ast.FindAll(item =>
                item is TypeDefinitionAst
                && ((item as TypeDefinitionAst).IsClass)
                && (item as TypeDefinitionAst).Attributes.Any(attr => String.Equals("DSCResource", attr.TypeName.FullName, StringComparison.OrdinalIgnoreCase)), true);

            // Found one or more classes marked with DscResource attribute
            // So this might be a DscResource. Further validation will be performed by the individual rules
            if (null != dscClasses && 0 < dscClasses.Count())
            {
                return true;
            }

            #endif

            return false;
        }

        private string NameWithoutScope(string name, string[] scopes)
        {
            if (String.IsNullOrWhiteSpace(name) || scopes == null)
            {
                return name;
            }            

            // checks whether function name starts with scope
            foreach (string scope in scopes)
            {
                // trim the scope part
                if (name.IndexOf(scope, StringComparison.OrdinalIgnoreCase) == 0) 

                {
                    return name.Substring(scope.Length);
                }
            }

            // no scope
            return name;
        }

        /// <summary>
        /// Given a function name, strip the scope of the name
        /// </summary>
        /// <param name="functionName"></param>
        /// <returns></returns>
        public string FunctionNameWithoutScope(string functionName)
        {
            return NameWithoutScope(functionName, functionScopes);
        }

        /// <summary>
        /// Given a variable name, strip the scope
        /// </summary>
        /// <param name="variableName"></param>
        /// <returns></returns>
        public string VariableNameWithoutScope(VariablePath variablePath)
        {
            if (variablePath == null || variablePath.UserPath == null)
            {
                return null;
            }

            // strip out the drive if there is one
            if (!string.IsNullOrWhiteSpace(variablePath.DriveName)
                // checks that variable starts with drivename:
                && variablePath.UserPath.IndexOf(string.Concat(variablePath.DriveName, ":")) == 0)
            {
                return variablePath.UserPath.Substring(variablePath.DriveName.Length + 1);
            }

            return NameWithoutScope(variablePath.UserPath, variableScopes);
        }

        /// <summary>
        /// Given a commandast, checks whether it uses splatted variable
        /// </summary>
        /// <param name="cmdAst"></param>
        /// <returns></returns>
        public bool HasSplattedVariable(CommandAst cmdAst)
        {
            if (cmdAst == null || cmdAst.CommandElements == null)
            {
                return false;
            }

            return cmdAst.CommandElements.Any(cmdElem => cmdElem is VariableExpressionAst && (cmdElem as VariableExpressionAst).Splatted);
        }

        /// <summary>
        /// Given a commandast, checks whether positional parameters are used or not.
        /// </summary>
        /// <param name="cmdAst"></param>
        /// <param name="moreThanThreePositional">only return true if more than three positional parameters are used</param>
        /// <returns></returns>
        public bool PositionalParameterUsed(CommandAst cmdAst, bool moreThanThreePositional = false)
        {
            if (cmdAst == null || cmdAst.GetCommandName() == null)
            {
                return false;
            }

            CommandInfo commandInfo = GetCommandInfo(GetCmdletNameFromAlias(cmdAst.GetCommandName())) ?? GetCommandInfo(cmdAst.GetCommandName());

            IEnumerable<ParameterMetadata> switchParams = null;

            if (HasSplattedVariable(cmdAst))
            {
                return false;
            }

            if (commandInfo != null && commandInfo.CommandType == System.Management.Automation.CommandTypes.Cmdlet)
            {
                try
                {
                    switchParams = commandInfo.Parameters.Values.Where<ParameterMetadata>(pm => pm.SwitchParameter);
                }
                catch (Exception)
                {
                    switchParams = null;
                }
            }

            int parameters = 0;
            // Because of the way we count, we will also count the cmdlet as an argument so we have to -1
            int arguments = -1;

            foreach (CommandElementAst ceAst in cmdAst.CommandElements)
            {
                    if (ceAst is CommandParameterAst)
                    {
                        // Skip if it's a switch parameter
                        if (switchParams != null &&
                            switchParams.Any(pm => String.Equals(pm.Name, (ceAst as CommandParameterAst).ParameterName, StringComparison.OrdinalIgnoreCase)))
                        {
                            continue;
                        }


                        parameters += 1;

                        if ((ceAst as CommandParameterAst).Argument != null)
                        {
                            arguments += 1;
                        }

                    }
                    else
                    {
                        arguments += 1;
                    }
                
            }

            // if not the first element in a pipeline, increase the number of arguments by 1
            PipelineAst parent = cmdAst.Parent as PipelineAst;

            if (parent != null && parent.PipelineElements.Count > 1 && parent.PipelineElements[0] != cmdAst)
            {
                arguments += 1;
            }

            // if we are only checking for 3 or more positional parameters, check that arguments < parameters + 3
            if (moreThanThreePositional && (arguments - parameters) < 3)
            {
                return false;
            }

            return arguments > parameters;
        }


        /// <summary>
        /// Given a command's name, checks whether it exists
        /// </summary>
        /// <param name="name"></param>
        /// <param name="commandType"></param>
        /// <returns></returns>
        public CommandInfo GetCommandInfo(string name, CommandTypes? commandType = null)
        {
            CommandTypes defaultCmdType = CommandTypes.Alias
                | CommandTypes.Cmdlet
                | CommandTypes.ExternalScript
                | CommandTypes.Filter
                | CommandTypes.Function
                | CommandTypes.Script
                | CommandTypes.Workflow;
#if !PSV3
            defaultCmdType |= CommandTypes.Configuration;
#endif
            lock (getCommandLock)
            {
                return this.invokeCommand.GetCommand(name, commandType ?? defaultCmdType);
            }
        }

        /// <summary>
        /// Returns the get, set and test targetresource dsc function
        /// </summary>
        /// <param name="ast"></param>
        /// <returns></returns>
        public IEnumerable<Ast> DscResourceFunctions(Ast ast)
        {
            List<string> resourceFunctionNames = new List<string>(new string[] { "Set-TargetResource", "Get-TargetResource", "Test-TargetResource" });
            return ast.FindAll(item => item is FunctionDefinitionAst
                && resourceFunctionNames.Contains((item as FunctionDefinitionAst).Name, StringComparer.OrdinalIgnoreCase), true);
        }

        /// <summary>
        /// Gets all the strings contained in an array literal ast
        /// </summary>
        /// <param name="alAst"></param>
        /// <returns></returns>
        public List<string> GetStringsFromArrayLiteral(ArrayLiteralAst alAst)
        {
            List<string> result = new List<string>();

            if (alAst != null && alAst.Elements != null)
            {
                foreach (ExpressionAst eAst in alAst.Elements)
                {
                    if (eAst is StringConstantExpressionAst)
                    {
                        result.Add((eAst as StringConstantExpressionAst).Value);
                    }
                }
            }

            return result;
        }

        /// <summary>
        /// Returns true if the block should be skipped as it has a name
        /// that matches keyword
        /// </summary>
        /// <param name="keyword"></param>
        /// <param name="namedBlockAst"></param>
        /// <returns></returns>
        public bool SkipBlock(string keyword, Ast namedBlockAst)
        {
            if (namedBlockAst == null)
            {
                return false;
            }

            FindClosingParenthesis(keyword);

            List<Tuple<int, int>> listTuples = KeywordBlockDictionary[keyword];

            if (listTuples == null || listTuples.Count == 0)
            {
                return false;
            }

            int index = listTuples.BinarySearch(Tuple.Create(namedBlockAst.Extent.StartOffset, namedBlockAst.Extent.EndOffset), tupleComparer);

            if (index < 0 || index >= Tokens.Length)
            {
                return false;
            }

            Tuple<int, int> braces = listTuples[index];

            if (braces.Item2 == namedBlockAst.Extent.EndOffset)
            {
                return true;
            }

            return false;
        }

        // Obtain script extent for the function - just around the function name
        public IScriptExtent GetScriptExtentForFunctionName(FunctionDefinitionAst functionDefinitionAst)
        {
            if (null == functionDefinitionAst)
            {
                return null;
            }            
            var funcNameTokens = Tokens.Where(
                token => 
                ContainsExtent(functionDefinitionAst.Extent, token.Extent) 
                && token.Text.Equals(functionDefinitionAst.Name));
            var funcNameToken = funcNameTokens.FirstOrDefault();
            return funcNameToken == null ? null : funcNameToken.Extent;
        }

        /// <summary>
        /// Return true if subset is contained in set
        /// </summary>
        /// <param name="set"></param>
        /// <param name="subset"></param>
        /// <returns>True or False</returns>
        private bool ContainsExtent(IScriptExtent set, IScriptExtent subset)
        {
            if (set == null || subset == null)
            {
                return false;
            }
            return set.StartOffset <= subset.StartOffset
                && set.EndOffset >= subset.EndOffset;
        }
        private void FindClosingParenthesis(string keyword)
        {
            if (Tokens == null || Tokens.Length == 0)
            {
                return;
            }

            // Only do this one time per script. The keywordblockdictionary is cleared everytime we run a new script
            if (KeywordBlockDictionary.ContainsKey(keyword))
            {
                return;
            }

            KeywordBlockDictionary[keyword] = new List<Tuple<int, int>>();

            int[] tokenIndices = Tokens
                .Select((token, index) =>
                    String.Equals(token.Text, keyword, StringComparison.OrdinalIgnoreCase) && (token.TokenFlags == TokenFlags.Keyword || token.TokenFlags == TokenFlags.CommandName)
                    ? index : -1)
                .Where(index => index != -1).ToArray();

            foreach (int tokenIndex in tokenIndices)
            {
                int openCurly = -1;

                for (int i = tokenIndex; i < Tokens.Length; i += 1)
                {
                    if (Tokens[i] != null && Tokens[i].Kind == TokenKind.LCurly)
                    {
                        openCurly = i;
                        break;
                    }
                }

                if (openCurly == -1)
                {
                    continue;
                }

                int closeCurly = -1;
                int count = 1;

                for (int i = openCurly + 1; i < Tokens.Length; i += 1)
                {
                    if (Tokens[i] != null)
                    {
                        if (Tokens[i].Kind == TokenKind.LCurly)
                        {
                            count += 1;
                        }
                        else if (Tokens[i].Kind == TokenKind.RCurly)
                        {
                            count -= 1;
                        }
                    }

                    if (count == 0)
                    {
                        closeCurly = i;
                        break;
                    }
                }

                if (closeCurly == -1)
                {
                    continue;
                }

                KeywordBlockDictionary[keyword].Add(Tuple.Create(Tokens[openCurly].Extent.StartOffset,
                    Tokens[closeCurly].Extent.EndOffset));
            }
        }

        /// <summary>
        /// Checks whether the variable VarAst is uninitialized.
        /// </summary>
        /// <param name="varAst"></param>
        /// <param name="ast"></param>
        /// <returns></returns>
        public bool IsUninitialized(VariableExpressionAst varAst, Ast ast)
        {
            if (!VariableAnalysisDictionary.ContainsKey(ast) || VariableAnalysisDictionary[ast] == null)
            {
                return false;
            }

            return VariableAnalysisDictionary[ast].IsUninitialized(varAst);
        }

        /// <summary>
        /// Returns true if varaible is either a global variable or an environment variable
        /// </summary>
        /// <param name="varAst"></param>
        /// <param name="ast"></param>
        /// <returns></returns>
        public bool IsVariableGlobalOrEnvironment(VariableExpressionAst varAst, Ast ast)
        {
            if (!VariableAnalysisDictionary.ContainsKey(ast) || VariableAnalysisDictionary[ast] == null)
            {
                return false;
            }

            return VariableAnalysisDictionary[ast].IsGlobalOrEnvironment(varAst);
        }


        /// <summary>
        /// Checks whether a variable is a global variable.
        /// </summary>
        /// <param name="ast"></param>
        /// <returns></returns>
        public bool IsVariableGlobal(VariableExpressionAst varAst)
        {
            //We ignore the use of built-in variable as global variable
            if (varAst.VariablePath.IsGlobal)
            {
                string varName = varAst.VariablePath.UserPath.Remove(varAst.VariablePath.UserPath.IndexOf("global:", StringComparison.OrdinalIgnoreCase), "global:".Length);
                return !SpecialVars.InitializedVariables.Contains(varName, StringComparer.OrdinalIgnoreCase);
            }
            return false;
        }


        /// <summary>
        /// Checks whether all the code path of ast returns.
        /// Runs InitializeVariableAnalysis before calling this method
        /// </summary>
        /// <param name="ast"></param>
        /// <returns></returns>
        public bool AllCodePathReturns(Ast ast)
        {
            if (!VariableAnalysisDictionary.ContainsKey(ast))
            {
                return true;
            }

            var analysis = VariableAnalysisDictionary[ast];
            return analysis.Exit._predecessors.All(block => block._returns || block._unreachable || block._throws);
        }

        /// <summary>
        /// Initialize variable analysis on the script ast
        /// </summary>
        /// <param name="ast"></param>
        public void InitializeVariableAnalysis(Ast ast)
        {
            (new ScriptAnalysis()).AnalyzeScript(ast);
        }

        /// <summary>
        /// Initialize Variable Analysis on Ast ast with variables outside in outerAnalysis
        /// </summary>
        /// <param name="ast"></param>
        internal VariableAnalysis InitializeVariableAnalysisHelper(Ast ast, VariableAnalysis outerAnalysis)
        {
            var VarAnalysis = new VariableAnalysis(new FlowGraph());
            VarAnalysis.AnalyzeImpl(ast, outerAnalysis);
            VariableAnalysisDictionary[ast] = VarAnalysis;
            return VarAnalysis;
        }

        /// <summary>
        /// Get the return type of ret, which is used in function funcAst in scriptAst ast
        /// This function assumes that initialize variable analysis is already run on funcast
        /// It also assumes that the pipeline of ret is not null
        /// </summary>
        /// <param name="funcAst"></param>
        /// <param name="ret"></param>
        /// <param name="classes"></param>
        /// <param name="scriptAst"></param>
        /// <returns></returns>
        
#if PSV3

        public string GetTypeFromReturnStatementAst(Ast funcAst, ReturnStatementAst ret)

#else

        public string GetTypeFromReturnStatementAst(Ast funcAst, ReturnStatementAst ret, IEnumerable<TypeDefinitionAst> classes)

#endif
        {
            if (ret == null || funcAst == null)
            {
                return String.Empty;
            }

            PipelineAst pipe = ret.Pipeline as PipelineAst;

            String result = String.Empty;

            // Handle the case with 1 pipeline element first
            if (pipe != null && pipe.PipelineElements.Count == 1)
            {
                CommandExpressionAst cmAst = pipe.PipelineElements[0] as CommandExpressionAst;
                if (cmAst != null)
                {
                    if (cmAst.Expression.StaticType != typeof(object))
                    {
                        result = cmAst.Expression.StaticType.FullName;
                    }
                    else
                    {
                        VariableExpressionAst varAst = cmAst.Expression as VariableExpressionAst;

                        if (varAst != null)
                        {
                            result = GetVariableTypeFromAnalysis(varAst, funcAst);
                        }
                        else if (cmAst.Expression is MemberExpressionAst)
                        {
#if PSV3

                            result = GetTypeFromMemberExpressionAst(cmAst.Expression as MemberExpressionAst, funcAst);

#else

                            result = GetTypeFromMemberExpressionAst(cmAst.Expression as MemberExpressionAst, funcAst, classes);

#endif
                        }
                    }
                }
            }

            if (String.IsNullOrWhiteSpace(result) && pipe != null && pipe.PipelineElements.Count > 0)
            {
                result = typeof(object).FullName;
            }

            return result;
        }

        /// <summary>
        /// Returns the type from member expression ast, which is inside scopeAst.
        /// This function assumes that Initialize Variable Analysis is already run on scopeAst.
        /// Classes represent the list of DSC classes in the script.
        /// </summary>
        /// <param name="memberAst"></param>
        /// <param name="scopeAst"></param>
        /// <param name="classes"></param>
        /// <returns></returns>
        
#if PSV3

        public string GetTypeFromMemberExpressionAst(MemberExpressionAst memberAst, Ast scopeAst)

#else

        public string GetTypeFromMemberExpressionAst(MemberExpressionAst memberAst, Ast scopeAst, IEnumerable<TypeDefinitionAst> classes)

#endif
        {
            if (memberAst == null)
            {
                return String.Empty;
            }

            VariableAnalysisDetails details = null;

#if !PSV3

            TypeDefinitionAst psClass = null;

#endif

            if (memberAst.Expression is VariableExpressionAst && VariableAnalysisDictionary.ContainsKey(scopeAst))
            {
                VariableAnalysis VarTypeAnalysis = VariableAnalysisDictionary[scopeAst];
                // Get the analysis detail for the variable
                details = VarTypeAnalysis.GetVariableAnalysis(memberAst.Expression as VariableExpressionAst);

#if !PSV3

                if (details != null && classes != null)
                {
                    // Get the class that corresponds to the name of the type (if possible)
                    psClass = classes.FirstOrDefault(item => String.Equals(item.Name, details.Type.FullName, StringComparison.OrdinalIgnoreCase));
                }

#endif
            }

#if PSV3

                return GetTypeFromMemberExpressionAstHelper(memberAst, details);

#else

                return GetTypeFromMemberExpressionAstHelper(memberAst, psClass, details);

#endif
        }

        /// <summary>
        /// Retrieves the type from member expression ast. psClass is the powershell class
        /// that represents the type of the object being invoked on (psClass may be null too).
        /// </summary>
        /// <param name="memberAst"></param>
        /// <param name="psClass"></param>
        /// <param name="analysisDetails"></param>
        /// <returns></returns>
        
#if PSV3
        
        internal string GetTypeFromMemberExpressionAstHelper(MemberExpressionAst memberAst, VariableAnalysisDetails analysisDetails)

#else

        internal string GetTypeFromMemberExpressionAstHelper(MemberExpressionAst memberAst, TypeDefinitionAst psClass, VariableAnalysisDetails analysisDetails)

#endif
        {
            //Try to get the type without using psClass first
            Type result = AssignmentTarget.GetTypeFromMemberExpressionAst(memberAst);

#if !PSV3

            //If we can't get the type, then it may be that the type of the object being invoked on is a powershell class
            if (result == null && psClass != null && analysisDetails != null)
            {
                result = AssignmentTarget.GetTypeFromMemberExpressionAst(memberAst, analysisDetails, psClass);
            }

#endif

            if (result != null)
            {
                return result.FullName;
            }

            return String.Empty;
        }

        /// <summary>
        /// Get the type of varAst
        /// </summary>
        /// <param name="varAst"></param>
        /// <param name="ast"></param>
        /// <returns></returns>
        public Type GetTypeFromAnalysis(VariableExpressionAst varAst, Ast ast)
        {
            try
            {
                if (VariableAnalysisDictionary.ContainsKey(ast))
                {
                    VariableAnalysis VarTypeAnalysis = VariableAnalysisDictionary[ast];
                    VariableAnalysisDetails details = VarTypeAnalysis.GetVariableAnalysis(varAst);
                    return details.Type;
                }
                else
                {
                    return null;
                }
            }
            catch
            {
                return null;
            }
        }

        /// <summary>
        /// Get type of variable from the variable analysis
        /// </summary>
        /// <param name="varAst"></param>
        /// <param name="ast"></param>
        public string GetVariableTypeFromAnalysis(VariableExpressionAst varAst, Ast ast)
        {
            Type result = GetTypeFromAnalysis(varAst, ast);
            if (result != null)
            {
                return result.FullName;
            }

            return String.Empty;
        }

        /// <summary>
        /// Checks whether the cmdlet parameter is a PS default variable
        /// </summary>
        /// <param name="varName"></param>
        /// <returns></returns>
        public bool HasSpecialVars(string varName)
        {
            if (SpecialVars.InitializedVariables.Contains(varName, StringComparer.OrdinalIgnoreCase))
            {
                return true;
            }
            return false;
        }

        /// <summary>
        /// Returns a dictionary of rule suppression from the ast.
        /// Key of the dictionary is rule name.
        /// Value is a list of tuple of integers that represents the interval to apply the rule
        /// </summary>
        /// <param name="ast"></param>
        /// <returns></returns>
        public Dictionary<string, List<RuleSuppression>> GetRuleSuppression(Ast ast)
        {
            List<RuleSuppression> ruleSuppressionList = new List<RuleSuppression>();
            Dictionary<string, List<RuleSuppression>> results = new Dictionary<string, List<RuleSuppression>>(StringComparer.OrdinalIgnoreCase);

            if (ast == null)
            {
                return results;
            }

            ScriptBlockAst sbAst = ast as ScriptBlockAst;

            // Get rule suppression from the ast itself if it is scriptblockast
            if (sbAst != null && sbAst.ParamBlock != null && sbAst.ParamBlock.Attributes != null)
            {
                ruleSuppressionList.AddRange(RuleSuppression.GetSuppressions(sbAst.ParamBlock.Attributes, sbAst.Extent.StartOffset, sbAst.Extent.EndOffset, sbAst));
            }

            // Get rule suppression from functions
            IEnumerable<FunctionDefinitionAst> funcAsts = ast.FindAll(item => item is FunctionDefinitionAst, true).Cast<FunctionDefinitionAst>();

            foreach (var funcAst in funcAsts)
            {
                ruleSuppressionList.AddRange(GetSuppressionsFunction(funcAst));
            }

#if !PSV3
<<<<<<< HEAD

=======
>>>>>>> 74116ab9
            // Get rule suppression from classes
            IEnumerable<TypeDefinitionAst> typeAsts = ast.FindAll(item => item is TypeDefinitionAst, true).Cast<TypeDefinitionAst>();

            foreach (var typeAst in typeAsts)
            {
                ruleSuppressionList.AddRange(GetSuppressionsClass(typeAst));
            }

<<<<<<< HEAD
#endif
=======
            // Get rule suppression from configuration definitions
            IEnumerable<ConfigurationDefinitionAst> configDefAsts = ast.FindAll(item => item is ConfigurationDefinitionAst, true).Cast<ConfigurationDefinitionAst>();

            foreach (var configDefAst in configDefAsts)
            {
                ruleSuppressionList.AddRange(GetSuppressionsConfiguration(configDefAst));
            }
#endif // !PSV3
>>>>>>> 74116ab9

            ruleSuppressionList.Sort((item, item2) => item.StartOffset.CompareTo(item2.StartOffset));

            foreach (RuleSuppression ruleSuppression in ruleSuppressionList)
            {
                if (!results.ContainsKey(ruleSuppression.RuleName))
                {
                    List<RuleSuppression> ruleSuppressions = new List<RuleSuppression>();
                    results.Add(ruleSuppression.RuleName, ruleSuppressions);
                }

                results[ruleSuppression.RuleName].Add(ruleSuppression);
            }

            return results;
        }

        /// <summary>
        /// Returns a list of rule suppressions from the configuration
        /// </summary>
        /// <param name="configDefAst"></param>
        /// <returns></returns>
        internal List<RuleSuppression> GetSuppressionsConfiguration(ConfigurationDefinitionAst configDefAst)
        {
            var result = new List<RuleSuppression>();
            if (configDefAst == null || configDefAst.Body == null)
            {
                return result;
            }
            var attributeAsts = configDefAst.FindAll(x => x is AttributeAst, true).Cast<AttributeAst>();
            result.AddRange(RuleSuppression.GetSuppressions(
                attributeAsts,
                configDefAst.Extent.StartOffset,
                configDefAst.Extent.EndOffset,
                configDefAst));
            return result;
        }

        /// <summary>
        /// Returns a list of rule suppressions from the function
        /// </summary>
        /// <param name="funcAst"></param>
        /// <returns></returns>
        internal List<RuleSuppression> GetSuppressionsFunction(FunctionDefinitionAst funcAst)
        {
            List<RuleSuppression> result = new List<RuleSuppression>();

            if (funcAst != null && funcAst.Body != null
                && funcAst.Body.ParamBlock != null && funcAst.Body.ParamBlock.Attributes != null)
            {
                result.AddRange(RuleSuppression.GetSuppressions(funcAst.Body.ParamBlock.Attributes, funcAst.Extent.StartOffset, funcAst.Extent.EndOffset, funcAst));
            }

            return result;
        }

#if !PSV3
        /// <summary>
        /// Returns a list of rule suppression from the class
        /// </summary>
        /// <param name="typeAst"></param>
        /// <returns></returns>
        internal List<RuleSuppression> GetSuppressionsClass(TypeDefinitionAst typeAst)
        {
            List<RuleSuppression> result = new List<RuleSuppression>();

            if (typeAst != null && typeAst.Attributes != null && typeAst.Attributes.Count != 0)
            {
                result.AddRange(RuleSuppression.GetSuppressions(typeAst.Attributes, typeAst.Extent.StartOffset, typeAst.Extent.EndOffset, typeAst));
            }

            if (typeAst.Members == null)
            {
                return result;            
            }            

            foreach (var member in typeAst.Members)
            {

                FunctionMemberAst funcMemb = member as FunctionMemberAst;
                if (funcMemb == null)
                {
                    continue;
                }

                result.AddRange(RuleSuppression.GetSuppressions(funcMemb.Attributes, funcMemb.Extent.StartOffset, funcMemb.Extent.EndOffset, funcMemb));
            }

            return result;
        }
#endif // !PSV3

        /// <summary>
        /// Suppress the rules from the diagnostic records list.
        /// Returns a list of suppressed records as well as the ones that are not suppressed
        /// </summary>
        /// <param name="ruleSuppressions"></param>
        /// <param name="diagnostics"></param>
        public Tuple<List<SuppressedRecord>, List<DiagnosticRecord>> SuppressRule(
            string ruleName,
            Dictionary<string, List<RuleSuppression>> ruleSuppressionsDict,
            List<DiagnosticRecord> diagnostics,
            out List<ErrorRecord> errorRecords)
        {
            List<SuppressedRecord> suppressedRecords = new List<SuppressedRecord>();
            List<DiagnosticRecord> unSuppressedRecords = new List<DiagnosticRecord>();
            Tuple<List<SuppressedRecord>, List<DiagnosticRecord>> result = Tuple.Create(suppressedRecords, unSuppressedRecords);
            errorRecords = new List<ErrorRecord>();
            if (diagnostics == null || diagnostics.Count == 0)
            {
                return result;
            }

            if (ruleSuppressionsDict == null || !ruleSuppressionsDict.ContainsKey(ruleName)
                || ruleSuppressionsDict[ruleName].Count == 0)
            {
                unSuppressedRecords.AddRange(diagnostics);
                return result;
            }

            List<RuleSuppression> ruleSuppressions = ruleSuppressionsDict[ruleName];

            int recordIndex = 0;
            int startRecord = 0;
            bool[] suppressed = new bool[diagnostics.Count];

            foreach (RuleSuppression ruleSuppression in ruleSuppressions)
            {
                int suppressionCount = 0;
                while (startRecord < diagnostics.Count && diagnostics[startRecord].Extent.StartOffset < ruleSuppression.StartOffset)
                {
                    startRecord += 1;
                }

                // at this point, start offset of startRecord is greater or equals to rulesuppression.startoffset
                recordIndex = startRecord;

                while (recordIndex < diagnostics.Count)
                {
                    DiagnosticRecord record = diagnostics[recordIndex];

                    if (record.Extent.EndOffset > ruleSuppression.EndOffset)
                    {
                        break;
                    }

                    // we suppress if there is no suppression id or if there is suppression id and it matches
                    if (string.IsNullOrWhiteSpace(ruleSuppression.RuleSuppressionID)
                        || (!String.IsNullOrWhiteSpace(record.RuleSuppressionID) &&
                            string.Equals(ruleSuppression.RuleSuppressionID, record.RuleSuppressionID, StringComparison.OrdinalIgnoreCase)))
                    {
                        suppressed[recordIndex] = true;
                        suppressedRecords.Add(new SuppressedRecord(record, ruleSuppression));
                        suppressionCount += 1;
                    }

                    recordIndex += 1;
                }

                // If we cannot found any error but the rulesuppression has a rulesuppressionid then it must be used wrongly
                if (!String.IsNullOrWhiteSpace(ruleSuppression.RuleSuppressionID) && suppressionCount == 0)
                {
                    // checks whether are given a string or a file path
                    if (String.IsNullOrWhiteSpace(diagnostics.First().Extent.File))
                    {
                        ruleSuppression.Error = String.Format(CultureInfo.CurrentCulture, Strings.RuleSuppressionErrorFormatScriptDefinition, ruleSuppression.StartAttributeLine,
                                String.Format(Strings.RuleSuppressionIDError, ruleSuppression.RuleSuppressionID));
                    }
                    else
                    {
                        ruleSuppression.Error = String.Format(CultureInfo.CurrentCulture, Strings.RuleSuppressionErrorFormat, ruleSuppression.StartAttributeLine,
                                System.IO.Path.GetFileName(diagnostics.First().Extent.File), String.Format(Strings.RuleSuppressionIDError, ruleSuppression.RuleSuppressionID));
                    }
                    errorRecords.Add(new ErrorRecord(new ArgumentException(ruleSuppression.Error), ruleSuppression.Error, ErrorCategory.InvalidArgument, ruleSuppression));
                    //this.outputWriter.WriteError(new ErrorRecord(new ArgumentException(ruleSuppression.Error), ruleSuppression.Error, ErrorCategory.InvalidArgument, ruleSuppression));
                }
            }

            for (int i = 0; i < suppressed.Length; i += 1)
            {
                if (!suppressed[i])
                {
                    unSuppressedRecords.Add(diagnostics[i]);
                }
            }

            return result;
        }

        public static string[] ProcessCustomRulePaths(string[] rulePaths, SessionState sessionState, bool recurse = false)
        {
            //if directory is given, list all the psd1 files
            List<string> outPaths = new List<string>();
            if (rulePaths == null)
            {
                return null;
            }

            Collection<PathInfo> pathInfo = new Collection<PathInfo>();
            foreach (string rulePath in rulePaths)
            {
                Collection<PathInfo> pathInfosForRulePath = sessionState.Path.GetResolvedPSPathFromPSPath(rulePath);
                if (null != pathInfosForRulePath)
                {
                    foreach (PathInfo pathInfoForRulePath in pathInfosForRulePath)
                    {
                        pathInfo.Add(pathInfoForRulePath);
                    }
                }
            }

            foreach (PathInfo pinfo in pathInfo)
            {
                string path = pinfo.Path;
                if (Directory.Exists(path))
                {
                    path = path.TrimEnd('\\');
                    if (recurse)
                    {
                        outPaths.AddRange(Directory.GetDirectories(pinfo.Path, "*", SearchOption.AllDirectories));
                    }
                }
                outPaths.Add(path);
            }
            
            return outPaths.ToArray();
            
        }
        
        /// <summary>
        /// Check if the function name starts with one of potentailly state changing verbs
        /// </summary>
        /// <param name="functionName"></param>
        /// <returns>true if the function name starts with a state changing verb, otherwise false</returns>
        public bool IsStateChangingFunctionName(string functionName)
        {
            if (functionName == null)
            {
                throw new ArgumentNullException("functionName");
            }
            // Array of verbs that can potentially change the state of a system
            string[] stateChangingVerbs =
            {
                "Restart-",
                "Stop-",
                "New-",
                "Set-",
                "Update-",
                "Reset-",
                "Remove-"
            };
            foreach (var verb in stateChangingVerbs)
            {
                if (functionName.StartsWith(verb, StringComparison.OrdinalIgnoreCase))
                {
                    return true;
                }
            }
            return false;
        }

        /// <summary>
        /// Get the SupportShouldProcess attribute ast
        /// </summary>
        /// <param name="attributeAsts"></param>
        /// <returns>Returns SupportShouldProcess attribute ast if it exists, otherwise returns null</returns>
        public NamedAttributeArgumentAst GetShouldProcessAttributeAst(IEnumerable<AttributeAst> attributeAsts)
        {
            if (attributeAsts == null)
            {
                throw new ArgumentNullException("attributeAsts");
            }
            var cmdletBindingAttributeAst = this.GetCmdletBindingAttributeAst(attributeAsts);
            if (cmdletBindingAttributeAst == null
                || cmdletBindingAttributeAst.NamedArguments == null)
            {
                return null;
            }
            foreach (var namedAttributeAst in cmdletBindingAttributeAst.NamedArguments)
            {
                if (namedAttributeAst != null
                    && namedAttributeAst.ArgumentName.Equals(
                        "SupportsShouldProcess",
                        StringComparison.OrdinalIgnoreCase))
                {
                    return namedAttributeAst;
                }
            }
            return null;
        }

        /// <summary>
        /// Get the CmdletBinding attribute ast
        /// </summary>
        /// <param name="attributeAsts"></param>
        /// <returns>Returns CmdletBinding attribute ast if it exists, otherwise returns null</returns>
        public AttributeAst GetCmdletBindingAttributeAst(IEnumerable<AttributeAst> attributeAsts)
        {
            if (attributeAsts == null)
            {
                throw new ArgumentNullException("attributeAsts");
            }
            foreach (var attributeAst in attributeAsts)
            {
                if (attributeAst == null || attributeAst.NamedArguments == null)
                {
                    continue;
                }
                if (attributeAst.TypeName.GetReflectionAttributeType()
                    == typeof(CmdletBindingAttribute))
                {
                    return attributeAst;
                }
            }
            return null;
        }

        /// <summary>
        /// Get the boolean value of the named attribute argument
        /// </summary>
        /// <param name="namedAttributeArgumentAst"></param>
        /// <returns>Boolean value of the named attribute argument</returns>
        public bool GetNamedArgumentAttributeValue(NamedAttributeArgumentAst namedAttributeArgumentAst)
        {
            if (namedAttributeArgumentAst == null)
            {
                throw new ArgumentNullException("namedAttributeArgumentAst");
            }
            if (namedAttributeArgumentAst.ExpressionOmitted)
            {
                return true;
            }
            else
            {
                var varExpAst = namedAttributeArgumentAst.Argument as VariableExpressionAst;
                if (varExpAst == null)
                {
                    var constExpAst = namedAttributeArgumentAst.Argument as ConstantExpressionAst;
                    if (constExpAst == null)
                    {
                        return false;
                    }
                    bool constExpVal;
                    if (LanguagePrimitives.TryConvertTo<bool>(constExpAst.Value, out constExpVal))
                    {
                        return constExpVal;
                    }
                }
                else
                {
                    return varExpAst.VariablePath.UserPath.Equals(
                        bool.TrueString,
                        StringComparison.OrdinalIgnoreCase);
                }
            }
            return false;
        }

#endregion Methods
    }


    internal class TupleComparer : IComparer<Tuple<int, int>>
    {
        public int Compare(Tuple<int, int> t1, Tuple<int, int> t2)
        {
            if (t1 == null)
            {
                if (t2 == null)
                {
                    return 0;
                }

                return -1;
            }
            else
            {
                if (t2 == null)
                {
                    return 1;
                }
                else
                {
                    return t1.Item1.CompareTo(t2.Item1);
                }
            }
        }
    }

    /// <summary>
    /// Class used to do variable analysis on the whole script
    /// </summary>
    public class ScriptAnalysis : ICustomAstVisitor
    {
        private VariableAnalysis OuterAnalysis;

        /// <summary>
        /// Analyze the script
        /// </summary>
        /// <param name="ast"></param>
        public void AnalyzeScript(Ast ast)
        {
            if (ast != null)
            {
                ast.Visit(this);
            }
        }

        /// <summary>
        /// Visit Script Block Ast. Sets outeranalysis to the ast before visiting others.
        /// </summary>
        /// <param name="scriptBlockAst"></param>
        /// <returns></returns>
        public object VisitScriptBlock(ScriptBlockAst scriptBlockAst)
        {
            if (scriptBlockAst == null) return null;

            VariableAnalysis previousOuter = OuterAnalysis;

            // We already run variable analysis if the parent is a function so skip these.
            // Otherwise, we have to do variable analysis using the outer scope variables.
#if PSV3

                if (!(scriptBlockAst.Parent is FunctionDefinitionAst))

#else

            if (!(scriptBlockAst.Parent is FunctionDefinitionAst) && !(scriptBlockAst.Parent is FunctionMemberAst))

#endif
            {
                OuterAnalysis = Helper.Instance.InitializeVariableAnalysisHelper(scriptBlockAst, OuterAnalysis);
            }

            if (scriptBlockAst.DynamicParamBlock != null)
            {
                scriptBlockAst.DynamicParamBlock.Visit(this);
            }

            if (scriptBlockAst.BeginBlock != null)
            {
                scriptBlockAst.BeginBlock.Visit(this);
            }

            if (scriptBlockAst.ProcessBlock != null)
            {
                scriptBlockAst.ProcessBlock.Visit(this);
            }

            if (scriptBlockAst.EndBlock != null)
            {
                scriptBlockAst.EndBlock.Visit(this);
            }

            VariableAnalysis innerAnalysis = OuterAnalysis;
            OuterAnalysis = previousOuter;

#if PSV3

            if (!(scriptBlockAst.Parent is FunctionDefinitionAst))

#else

            if (!(scriptBlockAst.Parent is FunctionDefinitionAst) && !(scriptBlockAst.Parent is FunctionMemberAst))

#endif
            {
                // Update the variable analysis of the outer script block
                VariableAnalysis.UpdateOuterAnalysis(OuterAnalysis, innerAnalysis);
            }

            return null;
        }

        /// <summary>
        /// perform special visiting action if statement is a typedefinitionast
        /// </summary>
        /// <param name="statementAst"></param>
        /// <returns></returns>
        private object VisitStatementHelper(StatementAst statementAst)
        {
            if (statementAst == null)
            {
                return null;
            }

#if PSV3

            statementAst.Visit(this);
            
#else

            TypeDefinitionAst typeAst = statementAst as TypeDefinitionAst;

            if (typeAst == null)
            {
                statementAst.Visit(this);
                return null;
            }

            foreach (var member in typeAst.Members)
            {
                FunctionMemberAst functionMemberAst = member as FunctionMemberAst;

                if (functionMemberAst != null)
                {
                    var previousOuter = OuterAnalysis;
                    OuterAnalysis = Helper.Instance.InitializeVariableAnalysisHelper(functionMemberAst, OuterAnalysis);

                    if (functionMemberAst != null)
                    {
                        functionMemberAst.Body.Visit(this);
                    }

                    OuterAnalysis = previousOuter;
                }
            }

#endif

            return null;
        }

#if !PSV3

        /// <summary>
        /// Do nothing
        /// </summary>
        /// <param name="usingStatement"></param>
        /// <returns></returns>
        public object VisitUsingStatement(UsingStatementAst usingStatement)
        {
            return null;
        }

#endif

        /// <summary>
        /// Do nothing
        /// </summary>
        /// <param name="arrayExpressionAst"></param>
        /// <returns></returns>
        public object VisitArrayExpression(ArrayExpressionAst arrayExpressionAst)
        {
            return null;
        }

        /// <summary>
        /// Do nothing
        /// </summary>
        /// <param name="arrayLiteralAst"></param>
        /// <returns></returns>
        public object VisitArrayLiteral(ArrayLiteralAst arrayLiteralAst)
        {
            return null;
        }

        /// <summary>
        /// Do nothing
        /// </summary>
        /// <param name="assignmentStatementAst"></param>
        /// <returns></returns>
        public object VisitAssignmentStatement(AssignmentStatementAst assignmentStatementAst)
        {
            return null;
        }

        /// <summary>
        /// Do nothing
        /// </summary>
        /// <param name="attributeAst"></param>
        /// <returns></returns>
        public object VisitAttribute(AttributeAst attributeAst)
        {
            return null;
        }

        /// <summary>
        /// Do nothing
        /// </summary>
        /// <param name="attributedExpressionAst"></param>
        /// <returns></returns>
        public object VisitAttributedExpression(AttributedExpressionAst attributedExpressionAst)
        {
            return null;
        }

        /// <summary>
        /// Do nothing
        /// </summary>
        /// <param name="binaryExpressionAst"></param>
        /// <returns></returns>
        public object VisitBinaryExpression(BinaryExpressionAst binaryExpressionAst)
        {
            return null;
        }

        /// <summary>
        /// Visit body of block statement
        /// </summary>
        /// <param name="blockStatementAst"></param>
        /// <returns></returns>
        public object VisitBlockStatement(BlockStatementAst blockStatementAst)
        {
            if (blockStatementAst != null)
            {
                blockStatementAst.Body.Visit(this);
            }

            return null;
        }

        /// <summary>
        /// Do nothing
        /// </summary>
        /// <param name="breakStatementAst"></param>
        /// <returns></returns>
        public object VisitBreakStatement(BreakStatementAst breakStatementAst)
        {
            return null;
        }

        /// <summary>
        /// Visits body
        /// </summary>
        /// <param name="catchClauseAst"></param>
        /// <returns></returns>
        public object VisitCatchClause(CatchClauseAst catchClauseAst)
        {
            if (catchClauseAst != null)
            {
                catchClauseAst.Body.Visit(this);
            }

            return null;
        }

        /// <summary>
        /// Do nothing
        /// </summary>
        /// <param name="commandAst"></param>
        /// <returns></returns>
        public object VisitCommand(CommandAst commandAst)
        {
            if (commandAst == null) return null;

            foreach (CommandElementAst ceAst in commandAst.CommandElements)
            {
                ceAst.Visit(this);
            }

            return null;
        }

        /// <summary>
        /// Do nothing
        /// </summary>
        /// <param name="commandExpressionAst"></param>
        /// <returns></returns>
        public object VisitCommandExpression(CommandExpressionAst commandExpressionAst)
        {
            return null;
        }

        /// <summary>
        /// Do nothing
        /// </summary>
        /// <param name="commandParameterAst"></param>
        /// <returns></returns>
        public object VisitCommandParameter(CommandParameterAst commandParameterAst)
        {
            return null;
        }

        /// <summary>
        /// Do nothing
        /// </summary>
        /// <param name="constantExpressionAst"></param>
        /// <returns></returns>
        public object VisitConstantExpression(ConstantExpressionAst constantExpressionAst)
        {
            return null;
        }

        /// <summary>
        /// Do nothing
        /// </summary>
        /// <param name="continueStatementAst"></param>
        /// <returns></returns>
        public object VisitContinueStatement(ContinueStatementAst continueStatementAst)
        {
            return null;
        }

        /// <summary>
        /// Do nothing
        /// </summary>
        /// <param name="convertExpressionAst"></param>
        /// <returns></returns>
        public object VisitConvertExpression(ConvertExpressionAst convertExpressionAst)
        {
            return null;
        }

        /// <summary>
        /// Do nothing
        /// </summary>
        /// <param name="dataStatementAst"></param>
        /// <returns></returns>
        public object VisitDataStatement(DataStatementAst dataStatementAst)
        {
            return null;
        }

        /// <summary>
        /// Visit body
        /// </summary>
        /// <param name="doUntilStatementAst"></param>
        /// <returns></returns>
        public object VisitDoUntilStatement(DoUntilStatementAst doUntilStatementAst)
        {
            if (doUntilStatementAst != null)
            {
                doUntilStatementAst.Body.Visit(this);
            }

            return null;
        }

        /// <summary>
        /// Visit body
        /// </summary>
        /// <param name="doWhileStatementAst"></param>
        /// <returns></returns>
        public object VisitDoWhileStatement(DoWhileStatementAst doWhileStatementAst)
        {
            if (doWhileStatementAst != null)
            {
                doWhileStatementAst.Body.Visit(this);
            }

            return null;
        }

        /// <summary>
        /// Do nothing
        /// </summary>
        /// <param name="errorExpressionAst"></param>
        /// <returns></returns>
        public object VisitErrorExpression(ErrorExpressionAst errorExpressionAst)
        {
            return null;
        }

        /// <summary>
        /// Do nothing
        /// </summary>
        /// <param name="errorStatementAst"></param>
        /// <returns></returns>
        public object VisitErrorStatement(ErrorStatementAst errorStatementAst)
        {
            return null;
        }

        /// <summary>
        /// Do nothing
        /// </summary>
        /// <param name="exitStatementAst"></param>
        /// <returns></returns>
        public object VisitExitStatement(ExitStatementAst exitStatementAst)
        {
            return null;
        }

        /// <summary>
        /// Do nothing
        /// </summary>
        /// <param name="expandableStringExpressionAst"></param>
        /// <returns></returns>
        public object VisitExpandableStringExpression(ExpandableStringExpressionAst expandableStringExpressionAst)
        {
            return null;
        }

        /// <summary>
        /// Do nothing
        /// </summary>
        /// <param name="fileRedirectionAst"></param>
        /// <returns></returns>
        public object VisitFileRedirection(FileRedirectionAst fileRedirectionAst)
        {
            return null;
        }

        /// <summary>
        /// Visit body
        /// </summary>
        /// <param name="forEachStatementAst"></param>
        /// <returns></returns>
        public object VisitForEachStatement(ForEachStatementAst forEachStatementAst)
        {
            if (forEachStatementAst != null)
            {
                forEachStatementAst.Body.Visit(this);
            }

            return null;
        }

        /// <summary>
        /// Visit body
        /// </summary>
        /// <param name="forStatementAst"></param>
        /// <returns></returns>
        public object VisitForStatement(ForStatementAst forStatementAst)
        {
            if (forStatementAst != null)
            {
                forStatementAst.Body.Visit(this);
            }

            return null;
        }

        /// <summary>
        /// Set outer analysis before visiting children
        /// </summary>
        /// <param name="functionDefinitionAst"></param>
        /// <returns></returns>
        public object VisitFunctionDefinition(FunctionDefinitionAst functionDefinitionAst)
        {
            var outer = OuterAnalysis;
            OuterAnalysis = Helper.Instance.InitializeVariableAnalysisHelper(functionDefinitionAst, OuterAnalysis);

            if (functionDefinitionAst != null)
            {
                functionDefinitionAst.Body.Visit(this);
            }

            OuterAnalysis = outer;
            return null;
        }

        /// <summary>
        /// Do nothing
        /// </summary>
        /// <param name="hashtableAst"></param>
        /// <returns></returns>
        public object VisitHashtable(HashtableAst hashtableAst)
        {
            return null;
        }

        /// <summary>
        /// Visit the body of each clauses
        /// </summary>
        /// <param name="ifStmtAst"></param>
        /// <returns></returns>
        public object VisitIfStatement(IfStatementAst ifStmtAst)
        {
            if (ifStmtAst != null)
            {
                if (ifStmtAst.Clauses != null)
                {
                    foreach (var clause in ifStmtAst.Clauses)
                    {
                        if (clause.Item2 != null)
                        {
                            clause.Item2.Visit(this);
                        }
                    }
                }

                if (ifStmtAst.ElseClause != null)
                {
                    ifStmtAst.ElseClause.Visit(this);
                }
            }

            return null;
        }

        /// <summary>
        /// Do nothing
        /// </summary>
        /// <param name="indexExpressionAst"></param>
        /// <returns></returns>
        public object VisitIndexExpression(IndexExpressionAst indexExpressionAst)
        {
            return null;
        }

        /// <summary>
        /// Do nothing
        /// </summary>
        /// <param name="invokeMemberExpressionAst"></param>
        /// <returns></returns>
        public object VisitInvokeMemberExpression(InvokeMemberExpressionAst invokeMemberExpressionAst)
        {
            return null;
        }

        /// <summary>
        /// Do nothing
        /// </summary>
        /// <param name="memberExpressionAst"></param>
        /// <returns></returns>
        public object VisitMemberExpression(MemberExpressionAst memberExpressionAst)
        {
            return null;
        }

        /// <summary>
        /// Do nothing
        /// </summary>
        /// <param name="mergingRedirectionAst"></param>
        /// <returns></returns>
        public object VisitMergingRedirection(MergingRedirectionAst mergingRedirectionAst)
        {
            return null;
        }

        /// <summary>
        /// Do nothing
        /// </summary>
        /// <param name="namedAttributeArgumentAst"></param>
        /// <returns></returns>
        public object VisitNamedAttributeArgument(NamedAttributeArgumentAst namedAttributeArgumentAst)
        {
            return null;
        }

        /// <summary>
        /// Visit each statement
        /// </summary>
        /// <param name="namedBlockAst"></param>
        /// <returns></returns>
        public object VisitNamedBlock(NamedBlockAst namedBlockAst)
        {
            if (namedBlockAst != null)
            {
                foreach (var statement in namedBlockAst.Statements)
                {
                    VisitStatementHelper(statement);
                }
            }

            return null;
        }

        /// <summary>
        /// Do nothing
        /// </summary>
        /// <param name="paramBlockAst"></param>
        /// <returns></returns>
        public object VisitParamBlock(ParamBlockAst paramBlockAst)
        {
            return null;
        }

        /// <summary>
        /// Do nothing
        /// </summary>
        /// <param name="parameterAst"></param>
        /// <returns></returns>
        public object VisitParameter(ParameterAst parameterAst)
        {
            return null;
        }

        /// <summary>
        /// Do nothing
        /// </summary>
        /// <param name="parenExpressionAst"></param>
        /// <returns></returns>
        public object VisitParenExpression(ParenExpressionAst parenExpressionAst)
        {
            return null;
        }

        /// <summary>
        /// Visit pipeline
        /// </summary>
        /// <param name="pipelineAst"></param>
        /// <returns></returns>
        public object VisitPipeline(PipelineAst pipelineAst)
        {
            if (pipelineAst == null) return null;

            foreach (var command in pipelineAst.PipelineElements)
            {
                command.Visit(this);
            }

            return null;
        }

        /// <summary>
        /// Do nothing
        /// </summary>
        /// <param name="returnStatementAst"></param>
        /// <returns></returns>
        public object VisitReturnStatement(ReturnStatementAst returnStatementAst)
        {
            return null;
        }

        /// <summary>
        /// Visit the scriptblock
        /// </summary>
        /// <param name="scriptBlockExpressionAst"></param>
        /// <returns></returns>
        public object VisitScriptBlockExpression(ScriptBlockExpressionAst scriptBlockExpressionAst)
        {
            if (scriptBlockExpressionAst != null)
            {
                scriptBlockExpressionAst.ScriptBlock.Visit(this);
            }

            return null;
        }

        /// <summary>
        /// Visit each statement
        /// </summary>
        /// <param name="statementBlockAst"></param>
        /// <returns></returns>
        public object VisitStatementBlock(StatementBlockAst statementBlockAst)
        {
            if (statementBlockAst != null)
            {
                foreach (var statement in statementBlockAst.Statements)
                {
                    VisitStatementHelper(statement);
                }
            }

            return null;
        }

        /// <summary>
        /// Do nothing
        /// </summary>
        /// <param name="stringConstantExpressionAst"></param>
        /// <returns></returns>
        public object VisitStringConstantExpression(StringConstantExpressionAst stringConstantExpressionAst)
        {
            return null;
        }

        /// <summary>
        /// Do nothing
        /// </summary>
        /// <param name="subExpressionAst"></param>
        /// <returns></returns>
        public object VisitSubExpression(SubExpressionAst subExpressionAst)
        {
            return null;
        }

        /// <summary>
        /// Visit the body of each clause
        /// </summary>
        /// <param name="switchStatementAst"></param>
        /// <returns></returns>
        public object VisitSwitchStatement(SwitchStatementAst switchStatementAst)
        {
            if (switchStatementAst != null)
            {
                foreach (var clause in switchStatementAst.Clauses)
                {
                    if (clause.Item2 != null)
                    {
                        clause.Item2.Visit(this);
                    }
                }
            }

            return null;
        }

        /// <summary>
        /// Do nothing
        /// </summary>
        /// <param name="throwStatementAst"></param>
        /// <returns></returns>
        public object VisitThrowStatement(ThrowStatementAst throwStatementAst)
        {
            return null;
        }

        /// <summary>
        /// Do nothing
        /// </summary>
        /// <param name="trapStatementAst"></param>
        /// <returns></returns>
        public object VisitTrap(TrapStatementAst trapStatementAst)
        {
            return null;
        }

        /// <summary>
        /// Visit body, catch and finally
        /// </summary>
        /// <param name="tryStatementAst"></param>
        /// <returns></returns>
        public object VisitTryStatement(TryStatementAst tryStatementAst)
        {
            if (tryStatementAst != null)
            {
                tryStatementAst.Body.Visit(this);

                if (tryStatementAst.CatchClauses != null)
                {
                    foreach (var clause in tryStatementAst.CatchClauses)
                    {
                        clause.Visit(this);
                    }
                }

                if (tryStatementAst.Finally != null)
                {
                    tryStatementAst.Finally.Visit(this);
                }
            }

            return null;
        }

        /// <summary>
        /// Do nothing
        /// </summary>
        /// <param name="typeConstraintAst"></param>
        /// <returns></returns>
        public object VisitTypeConstraint(TypeConstraintAst typeConstraintAst)
        {
            return null;
        }

        /// <summary>
        /// Do nothing
        /// </summary>
        /// <param name="typeExpressionAst"></param>
        /// <returns></returns>
        public object VisitTypeExpression(TypeExpressionAst typeExpressionAst)
        {
            return null;
        }

        /// <summary>
        /// Do nothing
        /// </summary>
        /// <param name="unaryExpressionAst"></param>
        /// <returns></returns>
        public object VisitUnaryExpression(UnaryExpressionAst unaryExpressionAst)
        {
            return null;
        }

        /// <summary>
        /// Do nothing
        /// </summary>
        /// <param name="usingExpressionAst"></param>
        /// <returns></returns>
        public object VisitUsingExpression(UsingExpressionAst usingExpressionAst)
        {
            return null;
        }

        /// <summary>
        /// Do nothing
        /// </summary>
        /// <param name="variableExpressionAst"></param>
        /// <returns></returns>
        public object VisitVariableExpression(VariableExpressionAst variableExpressionAst)
        {
            return null;
        }

        /// <summary>
        /// Visit body
        /// </summary>
        /// <param name="whileStatementAst"></param>
        /// <returns></returns>
        public object VisitWhileStatement(WhileStatementAst whileStatementAst)
        {
            if (whileStatementAst != null)
            {
                whileStatementAst.Body.Visit(this);
            }

            return null;
        }
    }

    /// <summary>
    /// This class is used to find elements in outputted in pipeline.
    /// </summary>
    public class FindPipelineOutput : ICustomAstVisitor
    {
        List<Tuple<string, StatementAst>> outputTypes;

#if !PSV3

        IEnumerable<TypeDefinitionAst> classes;

#endif

        FunctionDefinitionAst myFunction;
        /// <summary>
        /// These binary operators will always return boolean value
        /// </summary>
        static TokenKind[] booleanBinaryOperators;

        /// <summary>
        /// These unary operator will return boolean value
        /// </summary>
        static TokenKind[] booleanUnaryOperators;

        static FindPipelineOutput()
        {
            booleanBinaryOperators = new TokenKind[] {
                TokenKind.Icontains,
                TokenKind.Inotcontains,
                TokenKind.Inotin,
                TokenKind.Iin,
                TokenKind.Is,
                TokenKind.IsNot,
                TokenKind.And,
                TokenKind.Or,
                TokenKind.Xor
            };

            booleanUnaryOperators = new TokenKind[] {
                TokenKind.Not,
                TokenKind.Exclaim
            };
        }

        /// <summary>
        /// Find the pipeline output
        /// </summary>
        /// <param name="ast"></param>
        
#if PSV3

        public FindPipelineOutput(FunctionDefinitionAst ast)

#else

        public FindPipelineOutput(FunctionDefinitionAst ast, IEnumerable<TypeDefinitionAst> classes)

#endif
        {
            outputTypes = new List<Tuple<string, StatementAst>>();

#if !PSV3

            this.classes = classes;

#endif

            myFunction = ast;

            if (myFunction != null)
            {
                myFunction.Body.Visit(this);
            }
        }

        /// <summary>
        /// Get list of outputTypes from functiondefinitionast funcast
        /// </summary>
        /// <returns></returns>
        
#if PSV3

        public static List<Tuple<string, StatementAst>> OutputTypes(FunctionDefinitionAst funcAst)
        {
            return (new FindPipelineOutput(funcAst)).outputTypes;
        }

#else
        public static List<Tuple<string, StatementAst>> OutputTypes(FunctionDefinitionAst funcAst, IEnumerable<TypeDefinitionAst> classes)
        {
            return (new FindPipelineOutput(funcAst, classes)).outputTypes;
        }

#endif

        /// <summary>
        /// Ignore assignment statement
        /// </summary>
        /// <param name="assignAst"></param>
        /// <returns></returns>
        public object VisitAssignmentStatement(AssignmentStatementAst assignAst)
        {
            return null;
        }

        /// <summary>
        /// Skip NamedAttributeArgumentAst
        /// </summary>
        /// <param name="namedAAAst"></param>
        /// <returns></returns>
        public object VisitNamedAttributeArgument(NamedAttributeArgumentAst namedAAAst)
        {
            return null;
        }

        /// <summary>
        /// Skip Error Expression Ast
        /// </summary>
        /// <param name="errorAst"></param>
        /// <returns></returns>
        public object VisitErrorExpression(ErrorExpressionAst errorAst)
        {
            return null;
        }

        /// <summary>
        /// Skip error statement ast
        /// </summary>
        /// <param name="errorStatementAst"></param>
        /// <returns></returns>
        public object VisitErrorStatement(ErrorStatementAst errorStatementAst)
        {
            return null;
        }

        /// <summary>
        /// Skips function definition ast
        /// </summary>
        /// <param name="functionDefinitionAst"></param>
        /// <returns></returns>
        public object VisitFunctionDefinition(FunctionDefinitionAst functionDefinitionAst)
        {
            return null;
        }

        /// <summary>
        /// Skip ParameterAst
        /// </summary>
        /// <param name="parameterAst"></param>
        /// <returns></returns>
        public object VisitParameter(ParameterAst parameterAst)
        {
            return null;
        }

        /// <summary>
        /// Visit the pipeline of the paren ast
        /// </summary>
        /// <param name="parenAst"></param>
        /// <returns></returns>
        public object VisitParenExpression(ParenExpressionAst parenAst)
        {
            if (parenAst != null)
            {
                return parenAst.Pipeline.Visit(this);
            }

            return null;
        }

        /// <summary>
        /// Skips data statement
        /// </summary>
        /// <param name="dataStatementAst"></param>
        /// <returns></returns>
        public object VisitDataStatement(DataStatementAst dataStatementAst)
        {
            return null;
        }

        /// <summary>
        /// Visit scriptblockast
        /// </summary>
        /// <param name="scriptBlockAst"></param>
        /// <returns></returns>
        public object VisitScriptBlock(ScriptBlockAst scriptBlockAst)
        {
            if (scriptBlockAst != null)
            {
                if (scriptBlockAst.BeginBlock != null)
                {
                    scriptBlockAst.BeginBlock.Visit(this);
                }

                if (scriptBlockAst.ProcessBlock != null)
                {
                    scriptBlockAst.ProcessBlock.Visit(this);
                }

                if (scriptBlockAst.EndBlock != null)
                {
                    scriptBlockAst.EndBlock.Visit(this);
                }
            }

            return null;
        }

        /// <summary>
        /// Visit named block ast. Returns list of types outputted to the stream
        /// </summary>
        /// <param name="namedBlockAst"></param>
        /// <returns></returns>
        public object VisitNamedBlock(NamedBlockAst namedBlockAst)
        {
            if (namedBlockAst != null)
            {
                foreach (StatementAst block in namedBlockAst.Statements)
                {
                    object type = block.Visit(this);
                    if (type != null && type is string && !String.IsNullOrWhiteSpace(type as string))
                    {
                        outputTypes.Add(Tuple.Create(type as string, block));
                    }
                }
            }

            return null;
        }

        /// <summary>
        /// Visit statement block
        /// </summary>
        /// <param name="statementBlockAst"></param>
        /// <returns></returns>
        public object VisitStatementBlock(StatementBlockAst statementBlockAst)
        {
            if (statementBlockAst != null)
            {
                foreach (StatementAst block in statementBlockAst.Statements)
                {
                    object type = block.Visit(this);
                    if (type != null && type is string && !String.IsNullOrWhiteSpace(type as string))
                    {
                        outputTypes.Add(Tuple.Create(type as string, block));
                    }
                }
            }

            return null;
        }

        /// <summary>
        /// Only considers the case where there is one pipeline and it is command expression
        /// </summary>
        /// <param name="pipelineAst"></param>
        /// <returns></returns>
        public object VisitPipeline(PipelineAst pipelineAst)
        {
            // Handle the case with 1 pipeline element
            if (pipelineAst != null && pipelineAst.PipelineElements.Count == 1)
            {
                CommandExpressionAst cmAst = pipelineAst.PipelineElements[0] as CommandExpressionAst;

                if (cmAst != null)
                {
                    return cmAst.Visit(this);
                }
            }

            return null;
        }

        /// <summary>
        /// Visit body of trap
        /// </summary>
        /// <param name="trapAst"></param>
        /// <returns></returns>
        public object VisitTrap(TrapStatementAst trapAst)
        {
            if (trapAst != null)
            {
                return trapAst.Body.Visit(this);
            }

            return null;
        }

        /// <summary>
        /// In all the clauses, we skip the first item
        /// </summary>
        /// <param name="ifStatementAst"></param>
        /// <returns></returns>
        public object VisitIfStatement(IfStatementAst ifStatementAst)
        {
            if (ifStatementAst == null || ifStatementAst.Clauses == null || ifStatementAst.Clauses.Count == 0)
            {
                return null;
            }

            foreach (var clause in ifStatementAst.Clauses)
            {
                clause.Item2.Visit(this);
            }

            if (ifStatementAst.ElseClause != null)
            {
                ifStatementAst.ElseClause.Visit(this);
            }

            return null;
        }

        /// <summary>
        /// Visit SwitchStatement. Skip the condition
        /// </summary>
        /// <param name="switchStatementAst"></param>
        /// <returns></returns>
        public object VisitSwitchStatement(SwitchStatementAst switchStatementAst)
        {
            if (switchStatementAst == null || switchStatementAst.Clauses == null || switchStatementAst.Clauses.Count == 0)
            {
                return null;
            }

            foreach (var clause in switchStatementAst.Clauses)
            {
                // Skip item 1
                clause.Item2.Visit(this);
            }

            return null;
        }

        /// <summary>
        /// Visit foreach statement. Skip condition
        /// </summary>
        /// <param name="loopStatementAst"></param>
        /// <returns></returns>
        public object VisitForEachStatement(ForEachStatementAst foreachAst)
        {
            if (foreachAst != null)
            {
                foreachAst.Body.Visit(this);
            }

            return null;
        }

        /// <summary>
        /// Visit Do While Statement. Skip Condition
        /// </summary>
        /// <param name="doWhileAst"></param>
        /// <returns></returns>
        public object VisitDoWhileStatement(DoWhileStatementAst doWhileAst)
        {
            if (doWhileAst != null)
            {
                doWhileAst.Body.Visit(this);
            }

            return null;
        }

        /// <summary>
        /// Visit Do Until Statement. Skip Condition
        /// </summary>
        /// <param name="doWhileAst"></param>
        /// <returns></returns>
        public object VisitDoUntilStatement(DoUntilStatementAst doUntilAst)
        {
            if (doUntilAst != null)
            {
                doUntilAst.Body.Visit(this);
            }

            return null;
        }

        /// <summary>
        /// Visit While Statement. Skip Condition
        /// </summary>
        /// <param name="doWhileAst"></param>
        /// <returns></returns>
        public object VisitWhileStatement(WhileStatementAst whileAst)
        {
            if (whileAst != null)
            {
                whileAst.Body.Visit(this);
            }

            return null;
        }

        /// <summary>
        /// Visit forstatement. Skip Condition, Initializer and Iterator
        /// </summary>
        /// <param name="forAst"></param>
        /// <returns></returns>
        public object VisitForStatement(ForStatementAst forAst)
        {
            if (forAst != null)
            {
                forAst.Body.Visit(this);
            }

            return null;
        }

        /// <summary>
        /// Skip command ast
        /// </summary>
        /// <param name="cmdAst"></param>
        /// <returns></returns>
        public object VisitCommand(CommandAst cmdAst)
        {
            return null;
        }

        /// <summary>
        /// Skip if type of convert is void
        /// </summary>
        /// <param name="convAst"></param>
        /// <returns></returns>
        public object VisitConvertExpression(ConvertExpressionAst convAst)
        {
            if (convAst != null)
            {
                if (convAst.Type.TypeName.GetReflectionType() != null)
                {
                    return convAst.Type.TypeName.GetReflectionType().FullName;
                }

                return convAst.Type.TypeName.FullName;
            }

            return null;
        }

        /// <summary>
        /// Skip fileRedirectionAst
        /// </summary>
        /// <param name="fileRedirectionAst"></param>
        /// <returns></returns>
        public object VisitFileRedirection(FileRedirectionAst fileRedirectionAst)
        {
            return null;
        }

        /// <summary>
        /// Visit script block expression
        /// </summary>
        /// <param name="scriptBlockAst"></param>
        /// <returns></returns>
        public object VisitScriptBlockExpression(ScriptBlockExpressionAst scriptBlockAst)
        {
            if (scriptBlockAst != null)
            {
                return scriptBlockAst.ScriptBlock.Visit(this);
            }

            return null;
        }

        /// <summary>
        /// Skip fileRedirectionAst
        /// </summary>
        /// <param name="fileRedirectionAst"></param>
        /// <returns></returns>
        public object VisitMergingRedirection(MergingRedirectionAst mergingAst)
        {
            return null;
        }

        /// <summary>
        /// Returns type of type constraint ast
        /// </summary>
        /// <param name="typeAst"></param>
        /// <returns></returns>
        public object VisitTypeConstraint(TypeConstraintAst typeAst)
        {
            if (typeAst != null)
            {
                if (typeAst.TypeName.GetReflectionType() != null)
                {
                    return typeAst.TypeName.GetReflectionType().FullName;
                }

                return typeAst.TypeName.FullName;
            }

            return null;
        }

        /// <summary>
        /// Skip throw statement.
        /// </summary>
        /// <param name="throwAst"></param>
        /// <returns></returns>
        public object VisitThrowStatement(ThrowStatementAst throwAst)
        {
            return null;
        }

        /// <summary>
        /// Returns type of typeExpressionAst
        /// </summary>
        /// <param name="typeExpressionAst"></param>
        /// <returns></returns>
        public object VisitTypeExpression(TypeExpressionAst typeExpressionAst)
        {
            if (typeExpressionAst != null)
            {
                if (typeExpressionAst.TypeName.GetReflectionType() != null)
                {
                    return typeExpressionAst.TypeName.GetReflectionType().FullName;
                }

                return typeExpressionAst.TypeName.FullName;
            }

            return null;
        }

        /// <summary>
        /// This is where we can get the type
        /// </summary>
        /// <param name="commandAst"></param>
        /// <returns></returns>
        public object VisitCommandExpression(CommandExpressionAst commandAst)
        {
            if (commandAst != null)
            {
                return commandAst.Expression.Visit(this);
            }

            return null;
        }

        /// <summary>
        /// Return the type of return statement
        /// </summary>
        /// <param name="returnStatementAst"></param>
        /// <returns></returns>
        public object VisitReturnStatement(ReturnStatementAst returnStatementAst)
        {
#if PSV3

            return Helper.Instance.GetTypeFromReturnStatementAst(myFunction, returnStatementAst);

#else

            return Helper.Instance.GetTypeFromReturnStatementAst(myFunction, returnStatementAst, classes);

#endif
        }

        /// <summary>
        /// Returns the type of memberexpressionast
        /// </summary>
        /// <param name="memAst"></param>
        /// <returns></returns>
        public object VisitMemberExpression(MemberExpressionAst memAst)
        {
#if PSV3

            return Helper.Instance.GetTypeFromMemberExpressionAst(memAst, myFunction);

#else

            return Helper.Instance.GetTypeFromMemberExpressionAst(memAst, myFunction, classes);

#endif
        }

        /// <summary>
        /// Returns the type of invoke member expression ast
        /// </summary>
        /// <param name="invokeAst"></param>
        /// <returns></returns>
        public object VisitInvokeMemberExpression(InvokeMemberExpressionAst invokeAst)
        {
#if PSV3

            return Helper.Instance.GetTypeFromMemberExpressionAst(invokeAst, myFunction);

#else

            return Helper.Instance.GetTypeFromMemberExpressionAst(invokeAst, myFunction, classes);

#endif
        }

        /// <summary>
        /// Visit a string constantexpressionast
        /// </summary>
        /// <param name="strAst"></param>
        /// <returns></returns>
        public object VisitStringConstantExpression(StringConstantExpressionAst strAst)
        {
            if (strAst != null)
            {
                return strAst.StaticType.FullName;
            }

            return null;
        }

        /// <summary>
        /// Skip command parameter
        /// </summary>
        /// <param name="cmdParamAst"></param>
        /// <returns></returns>
        public object VisitCommandParameter(CommandParameterAst cmdParamAst)
        {
            return null;
        }

        /// <summary>
        /// Visit a constantexpressionast
        /// </summary>
        /// <param name="constantExpressionAst"></param>
        /// <returns></returns>
        public object VisitConstantExpression(ConstantExpressionAst constantExpressionAst)
        {
            if (constantExpressionAst != null)
            {
                return constantExpressionAst.StaticType.FullName;
            }

            return null;
        }

        /// <summary>
        /// Skip break statement ast
        /// </summary>
        /// <param name="breakAst"></param>
        /// <returns></returns>
        public object VisitBreakStatement(BreakStatementAst breakAst)
        {
            return null;
        }

        /// <summary>
        /// Visit body, catch and finally clause
        /// </summary>
        /// <param name="tryAst"></param>
        /// <returns></returns>
        public object VisitTryStatement(TryStatementAst tryAst)
        {
            if (tryAst != null)
            {
                if (tryAst.Body != null)
                {
                    tryAst.Body.Visit(this);
                }

                if (tryAst.CatchClauses != null)
                {
                    foreach (var catchClause in tryAst.CatchClauses)
                    {
                        catchClause.Visit(this);
                    }
                }

                if (tryAst.Finally != null)
                {
                    tryAst.Finally.Visit(this);
                }
            }

            return null;
        }

        /// <summary>
        /// Visit body of catch clause
        /// </summary>
        /// <param name="catchAst"></param>
        /// <returns></returns>
        public object VisitCatchClause(CatchClauseAst catchAst)
        {
            if (catchAst != null)
            {
                return catchAst.Body.Visit(this);
            }

            return null;
        }

        /// <summary>
        /// Skip continue statement;
        /// </summary>
        /// <param name="contAst"></param>
        /// <returns></returns>
        public object VisitContinueStatement(ContinueStatementAst contAst)
        {
            return null;
        }

        public object VisitSubExpression(SubExpressionAst subExprAst)
        {
            if (subExprAst != null)
            {
                return subExprAst.SubExpression.Visit(this);
            }

            return null;
        }

        /// <summary>
        /// Visit the body of blockstatementast
        /// </summary>
        /// <param name="blockAst"></param>
        /// <returns></returns>
        public object VisitBlockStatement(BlockStatementAst blockAst)
        {
            return blockAst.Body.Visit(this);
        }

        /// <summary>
        /// Returns type of array
        /// </summary>
        /// <param name="arrayExprAst"></param>
        /// <returns></returns>
        public object VisitArrayExpression(ArrayExpressionAst arrayExprAst)
        {
            return typeof(System.Array).FullName;
        }

        /// <summary>
        /// Returns type of array
        /// </summary>
        /// <param name="arrayLiteral"></param>
        /// <returns></returns>
        public object VisitArrayLiteral(ArrayLiteralAst arrayLiteral)
        {
            return typeof(System.Array).FullName;
        }

        /// <summary>
        /// Returns type of hashtable
        /// </summary>
        /// <param name="hashtableAst"></param>
        /// <returns></returns>
        public object VisitHashtable(HashtableAst hashtableAst)
        {
            return typeof(System.Collections.Hashtable).FullName;
        }

        /// <summary>
        /// Returns type of variable
        /// </summary>
        /// <param name="varExpressionAst"></param>
        /// <returns></returns>
        public object VisitVariableExpression(VariableExpressionAst varExpressionAst)
        {
            return Helper.Instance.GetVariableTypeFromAnalysis(varExpressionAst, myFunction);
        }

        /// <summary>
        /// Return string type
        /// </summary>
        /// <param name="expandableStringAst"></param>
        /// <returns></returns>
        public object VisitExpandableStringExpression(ExpandableStringExpressionAst expandableStringAst)
        {
            return typeof(string).FullName;
        }

        /// <summary>
        /// Skip exit statement ast
        /// </summary>
        /// <param name="exitAst"></param>
        /// <returns></returns>
        public object VisitExitStatement(ExitStatementAst exitAst)
        {
            return null;
        }

        /// <summary>
        /// Visit attributedexpression
        /// </summary>
        /// <param name="attrExpr"></param>
        /// <returns></returns>
        public object VisitAttributedExpression(AttributedExpressionAst attrExpr)
        {
            return null;
        }

        /// <summary>
        /// Skip attribute ast
        /// </summary>
        /// <param name="attrAst"></param>
        /// <returns></returns>
        public object VisitAttribute(AttributeAst attrAst)
        {
            return null;
        }

        /// <summary>
        /// Skip param block
        /// </summary>
        /// <param name="paramBlockAst"></param>
        /// <returns></returns>
        public object VisitParamBlock(ParamBlockAst paramBlockAst)
        {
            return null;
        }

        /// <summary>
        /// Return type of the index expression
        /// </summary>
        /// <param name="indexAst"></param>
        /// <returns></returns>
        public object VisitIndexExpression(IndexExpressionAst indexAst)
        {
            if (indexAst != null && indexAst.Target is VariableExpressionAst)
            {
                Type type = Helper.Instance.GetTypeFromAnalysis(indexAst.Target as VariableExpressionAst, myFunction);
                if (type != null)
                {
                    Type elemType = type.GetElementType();
                    if (elemType != null)
                    {
                        return elemType.FullName;
                    }
                }
            }

            return null;
        }

        /// <summary>
        /// Only returns boolean type for unary operator that returns boolean
        /// </summary>
        /// <param name="unaryAst"></param>
        /// <returns></returns>
        public object VisitUnaryExpression(UnaryExpressionAst unaryAst)
        {
            if (unaryAst != null && booleanUnaryOperators.Contains(unaryAst.TokenKind))
            {
                return typeof(bool).FullName;
            }

            return null;
        }

        /// <summary>
        /// Only returns boolean type for binary operator that returns boolean
        /// </summary>
        /// <param name="binAst"></param>
        /// <returns></returns>
        public object VisitBinaryExpression(BinaryExpressionAst binAst)
        {
            if (binAst != null && booleanBinaryOperators.Contains(binAst.Operator))
            {
                return typeof(bool).FullName;
            }

            return null;
        }

        /// <summary>
        /// Skips using expression ast
        /// </summary>
        /// <param name="usingExpressionAst"></param>
        /// <returns></returns>
        public object VisitUsingExpression(UsingExpressionAst usingExpressionAst)
        {
            return null;
        }
    }
}<|MERGE_RESOLUTION|>--- conflicted
+++ resolved
@@ -1172,10 +1172,6 @@
             }
 
 #if !PSV3
-<<<<<<< HEAD
-
-=======
->>>>>>> 74116ab9
             // Get rule suppression from classes
             IEnumerable<TypeDefinitionAst> typeAsts = ast.FindAll(item => item is TypeDefinitionAst, true).Cast<TypeDefinitionAst>();
 
@@ -1184,9 +1180,6 @@
                 ruleSuppressionList.AddRange(GetSuppressionsClass(typeAst));
             }
 
-<<<<<<< HEAD
-#endif
-=======
             // Get rule suppression from configuration definitions
             IEnumerable<ConfigurationDefinitionAst> configDefAsts = ast.FindAll(item => item is ConfigurationDefinitionAst, true).Cast<ConfigurationDefinitionAst>();
 
@@ -1195,7 +1188,6 @@
                 ruleSuppressionList.AddRange(GetSuppressionsConfiguration(configDefAst));
             }
 #endif // !PSV3
->>>>>>> 74116ab9
 
             ruleSuppressionList.Sort((item, item2) => item.StartOffset.CompareTo(item2.StartOffset));
 
