﻿//
// Copyright (c) Microsoft Corporation.
//
// THE SOFTWARE IS PROVIDED "AS IS", WITHOUT WARRANTY OF ANY KIND, EXPRESS OR
// IMPLIED, INCLUDING BUT NOT LIMITED TO THE WARRANTIES OF MERCHANTABILITY,
// FITNESS FOR A PARTICULAR PURPOSE AND NONINFRINGEMENT. IN NO EVENT SHALL THE
// AUTHORS OR COPYRIGHT HOLDERS BE LIABLE FOR ANY CLAIM, DAMAGES OR OTHER
// LIABILITY, WHETHER IN AN ACTION OF CONTRACT, TORT OR OTHERWISE, ARISING FROM,
// OUT OF OR IN CONNECTION WITH THE SOFTWARE OR THE USE OR OTHER DEALINGS IN
// THE SOFTWARE.
//

using System;
using System.Collections.Generic;
using System.Linq;
using System.Management.Automation.Language;
using Microsoft.Windows.Powershell.ScriptAnalyzer.Generic;
using System.ComponentModel.Composition;
using System.Globalization;
using System.Management.Automation;
using System.Management.Automation.Internal;

namespace Microsoft.Windows.Powershell.ScriptAnalyzer.BuiltinRules
{
    /// <summary>
    /// AvoidReservedParams: Analyzes the ast to check for reserved parameters in function definitions.
    /// </summary>
    [Export(typeof(IScriptRule))]
    public class AvoidReservedParams : IScriptRule
    {
        /// <summary>
        /// AnalyzeScript: Analyzes the ast to check for reserved parameters in function definitions.
        /// </summary>
        /// <param name="ast">The script's ast</param>
        /// <param name="fileName">The script's file name</param>
        /// <returns>A List of diagnostic results of this rule</returns>
        public IEnumerable<DiagnosticRecord> AnalyzeScript(Ast ast, string fileName) {
            if (ast == null) throw new ArgumentNullException(Strings.NullAstErrorMessage);

            IEnumerable<Ast> funcAsts = ast.FindAll(item => item is FunctionDefinitionAst, true);

            List<string> commonParamNames = typeof(CommonParameters).GetProperties().Select(param => param.Name).ToList();

            foreach (FunctionDefinitionAst funcAst in funcAsts)
            {
                // this rule only applies to function with param block
                if (funcAst.Body != null && funcAst.Body.ParamBlock != null
                    && funcAst.Body.ParamBlock.Attributes != null && funcAst.Body.ParamBlock.Parameters != null)
                {
                    // no cmdlet binding
                    if (!funcAst.Body.ParamBlock.Attributes.Any(attr => attr.TypeName.GetReflectionType() == typeof(CmdletBindingAttribute)))
                    {
                        continue;
                    }

                    foreach (ParameterAst paramAst in funcAst.Body.ParamBlock.Parameters)
                    {
                        string paramName = paramAst.Name.VariablePath.UserPath;

                        if (commonParamNames.Contains(paramName, StringComparer.OrdinalIgnoreCase))
                        {
<<<<<<< HEAD
                            IEnumerable<Ast> attrs = parentAst.FindAll(testAttr => testAttr is AttributeAst, true);
                            foreach (AttributeAst attr in attrs)
                            {
                                if (string.Equals(attr.Extent.Text, "[CmdletBinding()]",
                                    StringComparison.OrdinalIgnoreCase))
                                {
                                    string funcName = string.Format(CultureInfo.CurrentCulture,Strings.ReservedParamsCmdletPrefix, (parentAst as FunctionDefinitionAst).Name);
                                    yield return new DiagnosticRecord(string.Format(CultureInfo.CurrentCulture, Strings.ReservedParamsError, funcName,paramName),
                                        paramAst.Extent, GetName(), DiagnosticSeverity.Warning, fileName, paramName);
                                   
                                }
                            }
=======
                            yield return new DiagnosticRecord(string.Format(CultureInfo.CurrentCulture, Strings.ReservedParamsError, funcAst.Name, paramName),
                                paramAst.Extent, GetName(), DiagnosticSeverity.Warning, fileName);
>>>>>>> 62ba3c02
                        }
                    }
                }
            }
        }

        /// <summary>
        /// GetName: Retrieves the name of this rule.
        /// </summary>
        /// <returns>The name of this rule</returns>
        public string GetName()
        {
            return string.Format(CultureInfo.CurrentCulture, Strings.NameSpaceFormat, GetSourceName(), Strings.ReservedParamsName);
        }

        /// <summary>
        /// GetCommonName: Retrieves the common name of this rule.
        /// </summary>
        /// <returns>The common name of this rule</returns>
        public string GetCommonName()
        {
            return string.Format(CultureInfo.CurrentCulture, Strings.ReservedParamsCommonName);
        }

        /// <summary>
        /// GetDescription: Retrieves the description of this rule.
        /// </summary>
        /// <returns>The description of this rule</returns>
        public string GetDescription() {
            return string.Format(CultureInfo.CurrentCulture, Strings.ReservedParamsDescription);
        }

        /// <summary>
        /// Method: Retrieves the type of the rule: builtin, managed or module.
        /// </summary>
        public SourceType GetSourceType()
        {
            return SourceType.Builtin;
        }

        /// <summary>
        /// GetSeverity: Retrieves the severity of the rule: error, warning of information.
        /// </summary>
        /// <returns></returns>
        public RuleSeverity GetSeverity()
        {
            return RuleSeverity.Warning;
        }

        /// <summary>
        /// Method: Retrieves the module/assembly name the rule is from.
        /// </summary>
        public string GetSourceName()
        {
            return string.Format(CultureInfo.CurrentCulture, Strings.SourceName);
        }
    }
}<|MERGE_RESOLUTION|>--- conflicted
+++ resolved
@@ -59,23 +59,8 @@
 
                         if (commonParamNames.Contains(paramName, StringComparer.OrdinalIgnoreCase))
                         {
-<<<<<<< HEAD
-                            IEnumerable<Ast> attrs = parentAst.FindAll(testAttr => testAttr is AttributeAst, true);
-                            foreach (AttributeAst attr in attrs)
-                            {
-                                if (string.Equals(attr.Extent.Text, "[CmdletBinding()]",
-                                    StringComparison.OrdinalIgnoreCase))
-                                {
-                                    string funcName = string.Format(CultureInfo.CurrentCulture,Strings.ReservedParamsCmdletPrefix, (parentAst as FunctionDefinitionAst).Name);
-                                    yield return new DiagnosticRecord(string.Format(CultureInfo.CurrentCulture, Strings.ReservedParamsError, funcName,paramName),
-                                        paramAst.Extent, GetName(), DiagnosticSeverity.Warning, fileName, paramName);
-                                   
-                                }
-                            }
-=======
                             yield return new DiagnosticRecord(string.Format(CultureInfo.CurrentCulture, Strings.ReservedParamsError, funcAst.Name, paramName),
                                 paramAst.Extent, GetName(), DiagnosticSeverity.Warning, fileName);
->>>>>>> 62ba3c02
                         }
                     }
                 }
