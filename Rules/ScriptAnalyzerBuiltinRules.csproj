﻿<?xml version="1.0" encoding="utf-8"?>
<Project ToolsVersion="4.0" DefaultTargets="Build" xmlns="http://schemas.microsoft.com/developer/msbuild/2003">
  <PropertyGroup>
    <Configuration Condition=" '$(Configuration)' == '' ">Debug</Configuration>
    <Platform Condition=" '$(Platform)' == '' ">AnyCPU</Platform>
    <ProjectGuid>{C33B6B9D-E61C-45A3-9103-895FD82A5C1E}</ProjectGuid>
    <OutputType>Library</OutputType>
    <NoStandardLibraries>false</NoStandardLibraries>
    <AssemblyName>Microsoft.Windows.Powershell.ScriptAnalyzer.BuiltinRules</AssemblyName>
    <TargetFrameworkVersion>v4.5</TargetFrameworkVersion>
    <FileAlignment>512</FileAlignment>
    <TargetFrameworkProfile />
  </PropertyGroup>
  <PropertyGroup Condition=" '$(Configuration)|$(Platform)' == 'Debug|AnyCPU' ">
    <DebugSymbols>true</DebugSymbols>
    <DebugType>full</DebugType>
    <Optimize>false</Optimize>
    <OutputPath>bin\Debug\</OutputPath>
    <DefineConstants>DEBUG;TRACE</DefineConstants>
    <ErrorReport>prompt</ErrorReport>
    <WarningLevel>4</WarningLevel>
    <Prefer32Bit>false</Prefer32Bit>
  </PropertyGroup>
  <PropertyGroup Condition=" '$(Configuration)|$(Platform)' == 'Release|AnyCPU' ">
    <DebugType>pdbonly</DebugType>
    <Optimize>true</Optimize>
    <OutputPath>bin\Release\</OutputPath>
    <DefineConstants>TRACE</DefineConstants>
    <ErrorReport>prompt</ErrorReport>
    <WarningLevel>4</WarningLevel>
    <Prefer32Bit>false</Prefer32Bit>
  </PropertyGroup>
  <PropertyGroup>
    <RootNamespace>Microsoft.Windows.Powershell.ScriptAnalyzer.BuiltinRules</RootNamespace>
  </PropertyGroup>
  <ItemGroup>
    <Reference Include="Microsoft.CSharp" />
    <Reference Include="System" />
    <Reference Include="System.ComponentModel.Composition" />
    <Reference Include="System.Core" />
    <Reference Include="System.Data" />
    <Reference Include="System.Data.DataSetExtensions" />
    <Reference Include="System.Data.Entity.Design" />
    <Reference Include="System.Management.Automation, Version=3.0.0.0, Culture=neutral, PublicKeyToken=31bf3856ad364e35, processorArchitecture=MSIL">
      <SpecificVersion>False</SpecificVersion>
      <HintPath>..\..\..\..\..\..\fbl_srv2_ci_mgmt.binaries.amd64chk\monad\System.Management.Automation.dll</HintPath>
    </Reference>
    <Reference Include="System.Xml" />
    <Reference Include="System.Xml.Linq" />
  </ItemGroup>
  <ItemGroup>
    <Compile Include="AvoidAlias.cs" />
    <Compile Include="AvoidDefaultTrueValueSwitchParameter.cs" />
    <Compile Include="AvoidEmptyCatchBlock.cs" />
    <Compile Include="AvoidGlobalVars.cs" />
    <Compile Include="AvoidInvokingEmptyMembers.cs" />
    <Compile Include="AvoidPositionalParameters.cs" />
    <Compile Include="AvoidReservedCharInCmdlet.cs" />
    <Compile Include="AvoidReservedParams.cs" />
    <Compile Include="AvoidShouldContinueWithoutForce.cs" />
    <Compile Include="AvoidTrapStatement.cs" />
    <Compile Include="AvoidUninitializedVariable.cs" />
    <Compile Include="AvoidUsernameAndPasswordParams.cs" />
    <Compile Include="AvoidUsingComputerNameHardcoded.cs" />
    <Compile Include="AvoidUsingConvertToSecureStringWithPlainText.cs" />
    <Compile Include="AvoidUsingInternalURLs.cs" />
    <Compile Include="AvoidUsingInvokeExpression.cs" />
    <Compile Include="AvoidUsingPlainTextForPassword.cs" />
    <Compile Include="AvoidUsingWMICmdlet.cs" />
    <Compile Include="AvoidUsingWriteHost.cs" />
<<<<<<< HEAD
    <Compile Include="DscTestsPresent.cs" />
=======
    <Compile Include="DscExamplesPresent.cs" />
>>>>>>> 3f6ebbef
    <Compile Include="UseOutputTypeCorrectly.cs" />
    <Compile Include="MissingModuleManifestField.cs" />
    <Compile Include="PossibleIncorrectComparisonWithNull.cs" />
    <Compile Include="ProvideCommentHelp.cs" />
    <Compile Include="ProvideVerboseMessage.cs" />
    <Compile Include="Strings.Designer.cs">
      <AutoGen>True</AutoGen>
      <DesignTime>True</DesignTime>
      <DependentUpon>Strings.resx</DependentUpon>
    </Compile>
    <Compile Include="UseApprovedVerbs.cs" />
    <Compile Include="UseCmdletCorrectly.cs" />
    <Compile Include="UseDeclaredVarsMoreThanAssignments.cs" />
    <Compile Include="UseIdenticalMandatoryParametersDSC.cs" />
    <Compile Include="UseIdenticalParametersDSC.cs" />
    <Compile Include="UsePSCredentialType.cs" />
    <Compile Include="UseShouldProcessCorrectly.cs" />
    <Compile Include="UseShouldProcessForStateChangingFunctions.cs" />
    <Compile Include="UseSingularNouns.cs" />
    <Compile Include="UseStandardDSCFunctionsInResource.cs" />
    <Compile Include="ReturnCorrectTypesForDSCFunctions.cs" />
  </ItemGroup>
  <ItemGroup>
    <EmbeddedResource Include="Strings.resx">
      <SubType>Designer</SubType>
      <Generator>ResXFileCodeGenerator</Generator>
      <LastGenOutput>Strings.Designer.cs</LastGenOutput>
    </EmbeddedResource>
  </ItemGroup>
  <ItemGroup>
    <ProjectReference Include="..\Engine\ScriptAnalyzerEngine.csproj">
      <Project>{f4bde3d0-3eef-4157-8a3e-722df7adef60}</Project>
      <Name>ScriptAnalyzerEngine</Name>
    </ProjectReference>
  </ItemGroup>
  <Import Project="$(MSBuildToolsPath)\Microsoft.CSHARP.Targets" />
  <ProjectExtensions>
    <VisualStudio AllowExistingFolder="true" />
  </ProjectExtensions>
  <PropertyGroup>
    <PostBuildEvent>mkdir "$(SolutionDir)$(SolutionName)"
copy /y "$(TargetPath)" "$(SolutionDir)$(SolutionName)"</PostBuildEvent>
  </PropertyGroup>
</Project><|MERGE_RESOLUTION|>--- conflicted
+++ resolved
@@ -68,11 +68,8 @@
     <Compile Include="AvoidUsingPlainTextForPassword.cs" />
     <Compile Include="AvoidUsingWMICmdlet.cs" />
     <Compile Include="AvoidUsingWriteHost.cs" />
-<<<<<<< HEAD
     <Compile Include="DscTestsPresent.cs" />
-=======
     <Compile Include="DscExamplesPresent.cs" />
->>>>>>> 3f6ebbef
     <Compile Include="UseOutputTypeCorrectly.cs" />
     <Compile Include="MissingModuleManifestField.cs" />
     <Compile Include="PossibleIncorrectComparisonWithNull.cs" />
