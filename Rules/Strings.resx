--- conflicted
+++ resolved
@@ -942,7 +942,7 @@
   <data name="UseConsistentWhitespaceErrorSeparatorSemi" xml:space="preserve">
     <value>Use space after a semicolon.</value>
   </data>
-<<<<<<< HEAD
+
   <data name="UseSupportsShouldProcessName" xml:space="preserve">
     <value>UseSupportsShouldProcess</value>
   </data>
@@ -954,7 +954,7 @@
   </data>
   <data name="UseSupportsShouldProcessError" xml:space="preserve">
     <value>Whatif and/or Confirm manually defined in function {0}. Instead, please use SupportsShouldProcess attribute.</value>
-=======
+  </data>
   <data name="AlignAssignmentStatementName" xml:space="preserve">
     <value>AlignAssignmentStatement</value>
   </data>
@@ -966,6 +966,5 @@
   </data>
   <data name="AlignAssignmentStatementError" xml:space="preserve">
     <value>Assignment statements are not aligned</value>
->>>>>>> f45c20ba
   </data>
 </root>