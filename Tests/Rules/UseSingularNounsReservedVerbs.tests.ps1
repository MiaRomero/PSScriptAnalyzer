--- conflicted
+++ resolved
@@ -1,8 +1,4 @@
-<<<<<<< HEAD
-﻿Import-Module ScriptAnalyzer
-=======
-﻿Import-Module PSScriptAnalyzer
->>>>>>> 62ba3c02
+Import-Module PSScriptAnalyzer
 $nounViolationMessage = "The cmdlet 'Verb-Files' uses a plural noun. A singular noun should be used instead."
 $verbViolationMessage = "The cmdlet 'Verb-Files' uses an unapproved verb."
 $nounViolationName = "PSUseSingularNouns"
