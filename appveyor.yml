# Image with WMF5.0 RTM
os:
    - "WMF 5"
    - "Visual Studio 2015"

# clone directory
clone_folder: c:\projects\psscriptanalyzer

# Install Pester
<<<<<<< HEAD
install:
    - cinst -y pester --version 3.3.13

=======
install: 
    - cinst -y pester --version 3.4.0
    
>>>>>>> 8e2b07da
# Build PSScriptAnalyzer using msbuild
build: true

# branches to build
branches:
  # whitelist
  only:
    - master
    - development

# Run Pester tests and store the results
test_script:
    - SET PATH=c:\Program Files\WindowsPowerShell\Modules\;%PATH%;
    - ps: |
        copy "C:\projects\psscriptanalyzer\PSScriptAnalyzer" "$Env:ProgramFiles\WindowsPowerShell\Modules\" -Recurse -Force
        $engineTestResultsFile = ".\EngineTestResults.xml"
        $ruleTestResultsFile = ".\RuleTestResults.xml"
        $engineTestResults = Invoke-Pester -Script "C:\projects\psscriptanalyzer\Tests\Engine" -OutputFormat NUnitXml -OutputFile $engineTestResultsFile -PassThru
        (New-Object 'System.Net.WebClient').UploadFile("https://ci.appveyor.com/api/testresults/nunit/$($env:APPVEYOR_JOB_ID)", (Resolve-Path $engineTestResultsFile))
        if ($engineTestResults.FailedCount -gt 0) {
            throw "$($engineTestResults.FailedCount) tests failed."
        }
        $ruleTestResults = Invoke-Pester -Script "C:\projects\psscriptanalyzer\Tests\Rules" -OutputFormat NUnitXml -OutputFile $ruleTestResultsFile -PassThru
        (New-Object 'System.Net.WebClient').UploadFile("https://ci.appveyor.com/api/testresults/nunit/$($env:APPVEYOR_JOB_ID)", (Resolve-Path $ruleTestResultsFile))
        if ($ruleTestResults.FailedCount -gt 0) {
            throw "$($ruleTestResults.FailedCount) tests failed."
        }

# Upload the project along with TestResults as a zip archive
on_finish:
    - ps: |
        $stagingDirectory = (Resolve-Path ..).Path
        $zipFile = Join-Path $stagingDirectory "$(Split-Path $pwd -Leaf).zip"
        Add-Type -assemblyname System.IO.Compression.FileSystem
        [System.IO.Compression.ZipFile]::CreateFromDirectory($pwd, $zipFile)
        @(
            # You can add other artifacts here
            (ls $zipFile)
        ) | % { Push-AppveyorArtifact $_.FullName }<|MERGE_RESOLUTION|>--- conflicted
+++ resolved
@@ -7,15 +7,9 @@
 clone_folder: c:\projects\psscriptanalyzer
 
 # Install Pester
-<<<<<<< HEAD
 install:
-    - cinst -y pester --version 3.3.13
+    - cinst -y pester --version 3.4.0
 
-=======
-install: 
-    - cinst -y pester --version 3.4.0
-    
->>>>>>> 8e2b07da
 # Build PSScriptAnalyzer using msbuild
 build: true
 
